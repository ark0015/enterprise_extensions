#!/usr/bin/env python
# -*- coding: utf-8 -*-

"""Tests for `enterprise_extensions` package."""

import pytest
import pickle, json, os
import logging
from enterprise_extensions import models, model_utils, sampler

testdir = os.path.dirname(os.path.abspath(__file__))
datadir = os.path.join(testdir, 'data')


psr_names = ['J0613-0200','J1713+0747','J1909-3744']

with open(datadir+'/ng11yr_noise.json','r') as fin:
    noise_dict = json.load(fin)

@pytest.fixture
def dmx_psrs(caplog):
    """Sample pytest fixture.

    See more at: http://doc.pytest.org/en/latest/fixture.html
    """
    caplog.set_level(logging.CRITICAL)
    psrs = []
    for p in psr_names:
        with open(datadir+'/{0}_ng9yr_dmx_DE436_epsr.pkl'.format(p),'rb') as fin:
            psrs.append(pickle.load(fin))

    return psrs

@pytest.fixture
def nodmx_psrs(caplog):
    """Sample pytest fixture.

    See more at: http://doc.pytest.org/en/latest/fixture.html
    """
    caplog.set_level(logging.CRITICAL)
    psrs = []
    for p in psr_names:
        with open(datadir+'/{0}_ng9yr_nodmx_DE436_epsr.pkl'.format(p),'rb') as fin:
            psrs.append(pickle.load(fin))

    return psrs

def test_model_singlepsr_noise(nodmx_psrs,caplog):
    # caplog.set_level(logging.CRITICAL)
    m=models.model_singlepsr_noise(nodmx_psrs[1])
    assert hasattr(m,'get_lnlikelihood')

def test_model_singlepsr_noise_sw(nodmx_psrs,caplog):
    # caplog.set_level(logging.CRITICAL)
    m=models.model_singlepsr_noise(nodmx_psrs[1], dm_sw_deter=True,
                                   dm_sw_gp=True)
    assert hasattr(m,'get_lnlikelihood')
    x0 = {pname:p.sample() for pname,p in zip(m.param_names, m.params)}
    m.get_lnlikelihood(x0)


def test_model_singlepsr_noise_dip_cusp(nodmx_psrs, caplog):
    # caplog.set_level(logging.CRITICAL)
    dip_kwargs = {
        "dm_expdip": True,
        "dmexp_sign": "negative",
        "num_dmdips": 2,
        "dm_cusp_idx": [2, 4],
        "dm_expdip_tmin": [54700, 57450],
        "dm_expdip_tmax": [54850, 57560],
        "dmdip_seqname": ["1st_ism", "2nd_ism"],
        "dm_cusp": False,
        "dm_cusp_sign": "negative",
        "dm_cusp_idx": [2, 4],
        "dm_cusp_sym": False,
        "dm_cusp_tmin": None,
        "dm_cusp_tmax": None,
        "num_dm_cusps": 2,
        "dm_dual_cusp": True,
        "dm_dual_cusp_tmin": [54700, 57450],
        "dm_dual_cusp_tmax": [54850, 57560],
    }
    m = models.model_singlepsr_noise(
        nodmx_psrs[1], dm_sw_deter=True, dm_sw_gp=True, **dip_kwargs
    )
    assert hasattr(m, "get_lnlikelihood")
    x0 = {pname: p.sample() for pname, p in zip(m.param_names, m.params)}
    m.get_lnlikelihood(x0)


def test_model_singlepsr_noise_chrom_nondiag(nodmx_psrs, caplog):
    # caplog.set_level(logging.CRITICAL)
    m=models.model_singlepsr_noise(nodmx_psrs[1], chrom_gp=True)
    assert hasattr(m,'get_lnlikelihood')
    x0 = {pname:p.sample() for pname,p in zip(m.param_names, m.params)}
    m.get_lnlikelihood(x0)

def test_model_singlepsr_noise_chrom_diag(nodmx_psrs,caplog):
    # caplog.set_level(logging.CRITICAL)
    m=models.model_singlepsr_noise(nodmx_psrs[1], chrom_gp=True,
                                   chrom_gp_kernel='diag')
    assert hasattr(m,'get_lnlikelihood')
    x0 = {pname:p.sample() for pname,p in zip(m.param_names, m.params)}
    m.get_lnlikelihood(x0)

def test_model1(dmx_psrs,caplog):
    # caplog.set_level(logging.CRITICAL)
    m1=models.model_1(dmx_psrs,noisedict=noise_dict)
    assert hasattr(m1,'get_lnlikelihood')

@pytest.mark.filterwarnings('ignore::DeprecationWarning')
def test_model1(dmx_psrs,caplog):
    # caplog.set_level(logging.CRITICAL)
    m1=models.model_1(dmx_psrs,noisedict=noise_dict)
    assert hasattr(m1,'get_lnlikelihood')

@pytest.mark.filterwarnings('ignore::DeprecationWarning')
def test_model2a(dmx_psrs,caplog):
    caplog.set_level(logging.CRITICAL)
    m2a=models.model_2a(dmx_psrs,noisedict=noise_dict)
    assert hasattr(m2a,'get_lnlikelihood')

@pytest.mark.filterwarnings("ignore::DeprecationWarning")
def test_model2a_pshift(dmx_psrs, caplog):
    caplog.set_level(logging.CRITICAL)
    m2a = models.model_2a(dmx_psrs, noisedict=noise_dict, pshift=True, pseed=42)
    assert hasattr(m2a, "get_lnlikelihood")


@pytest.mark.filterwarnings("ignore::DeprecationWarning")
def test_model2a_5gwb(dmx_psrs, caplog):
    caplog.set_level(logging.CRITICAL)
    m2a = models.model_2a(dmx_psrs, n_gwbfreqs=5, noisedict=noise_dict)
    assert hasattr(m2a, "get_lnlikelihood")


<<<<<<< HEAD
@pytest.mark.filterwarnings("ignore::DeprecationWarning")
def test_model2b(dmx_psrs, caplog):
=======
@pytest.mark.filterwarnings('ignore::DeprecationWarning')
def test_model2a_broken_plaw(dmx_psrs,caplog):
>>>>>>> 557e687f
    caplog.set_level(logging.CRITICAL)
    m2a=models.model_2a(dmx_psrs, psd='broken_powerlaw',delta_common=0,
                        noisedict=noise_dict)
    assert hasattr(m2a,'get_lnlikelihood')

@pytest.mark.filterwarnings('ignore::DeprecationWarning')
def test_model2b(dmx_psrs,caplog):
    caplog.set_level(logging.CRITICAL)
    m2b=models.model_2b(dmx_psrs,noisedict=noise_dict)
    assert hasattr(m2b,'get_lnlikelihood')

@pytest.mark.filterwarnings('ignore::DeprecationWarning')
def test_model2c(dmx_psrs,caplog):
    caplog.set_level(logging.CRITICAL)
    m2c=models.model_2c(dmx_psrs,noisedict=noise_dict)
    assert hasattr(m2c,'get_lnlikelihood')

@pytest.mark.filterwarnings('ignore::DeprecationWarning')
def test_model2d(dmx_psrs,caplog):
    caplog.set_level(logging.CRITICAL)
    m2d=models.model_2d(dmx_psrs,noisedict=noise_dict)
    assert hasattr(m2d,'get_lnlikelihood')

@pytest.mark.filterwarnings('ignore::DeprecationWarning')
def test_model3a(dmx_psrs,caplog):
    caplog.set_level(logging.CRITICAL)
    m3a=models.model_3a(dmx_psrs,noisedict=noise_dict)
    assert hasattr(m3a,'get_lnlikelihood')

@pytest.mark.filterwarnings("ignore::DeprecationWarning")
def test_model3a_pshift(dmx_psrs, caplog):
    caplog.set_level(logging.CRITICAL)
    m3a = models.model_3a(dmx_psrs, noisedict=noise_dict, pshift=True, pseed=42)
    assert hasattr(m3a, "get_lnlikelihood")


@pytest.mark.filterwarnings("ignore::DeprecationWarning")
def test_model3a_5rnfreqs(dmx_psrs, caplog):
    caplog.set_level(logging.CRITICAL)
    m3a = models.model_3a(dmx_psrs, n_rnfreqs=5, noisedict=noise_dict)
    assert hasattr(m3a, "get_lnlikelihood")

<<<<<<< HEAD

@pytest.mark.filterwarnings("ignore::DeprecationWarning")
def test_model3b(dmx_psrs, caplog):
=======
@pytest.mark.filterwarnings('ignore::DeprecationWarning')
def test_model3a_broken_plaw(dmx_psrs,caplog):
>>>>>>> 557e687f
    caplog.set_level(logging.CRITICAL)
    m3a=models.model_3a(dmx_psrs, psd='broken_powerlaw',delta_common=0,
                        noisedict=noise_dict)
    assert hasattr(m3a,'get_lnlikelihood')

@pytest.mark.filterwarnings('ignore::DeprecationWarning')
def test_model3b(dmx_psrs,caplog):
    caplog.set_level(logging.CRITICAL)
    m3b=models.model_3b(dmx_psrs)
    assert hasattr(m3b,'get_lnlikelihood')

@pytest.mark.filterwarnings('ignore::DeprecationWarning')
def test_model3c(dmx_psrs,caplog):
    caplog.set_level(logging.CRITICAL)
    m3c=models.model_3c(dmx_psrs,noisedict=noise_dict)
    assert hasattr(m3c,'get_lnlikelihood')

@pytest.mark.filterwarnings('ignore::DeprecationWarning')
def test_model3d(dmx_psrs,caplog):
    caplog.set_level(logging.CRITICAL)
    m3d=models.model_3d(dmx_psrs,noisedict=noise_dict)
    assert hasattr(m3d,'get_lnlikelihood')

@pytest.mark.filterwarnings('ignore::DeprecationWarning')
def test_jumpproposal(dmx_psrs,caplog):
    m2a=models.model_2a(dmx_psrs,noisedict=noise_dict)
    jp=sampler.JumpProposal(m2a)
    assert jp.draw_from_prior.__name__ == 'draw_from_prior'
    assert jp.draw_from_signal_prior.__name__ == 'draw_from_signal_prior'
    assert (jp.draw_from_par_prior('J1713+0747').__name__ ==
            'draw_from_J1713+0747_prior')
    assert (jp.draw_from_par_log_uniform({'gw':(-20,-10)}).__name__ ==
            'draw_from_gw_log_uniform')
    assert (jp.draw_from_signal('red noise').__name__ ==
            'draw_from_red noise_signal')<|MERGE_RESOLUTION|>--- conflicted
+++ resolved
@@ -134,13 +134,8 @@
     assert hasattr(m2a, "get_lnlikelihood")
 
 
-<<<<<<< HEAD
 @pytest.mark.filterwarnings("ignore::DeprecationWarning")
 def test_model2b(dmx_psrs, caplog):
-=======
-@pytest.mark.filterwarnings('ignore::DeprecationWarning')
-def test_model2a_broken_plaw(dmx_psrs,caplog):
->>>>>>> 557e687f
     caplog.set_level(logging.CRITICAL)
     m2a=models.model_2a(dmx_psrs, psd='broken_powerlaw',delta_common=0,
                         noisedict=noise_dict)
@@ -183,14 +178,9 @@
     m3a = models.model_3a(dmx_psrs, n_rnfreqs=5, noisedict=noise_dict)
     assert hasattr(m3a, "get_lnlikelihood")
 
-<<<<<<< HEAD
 
 @pytest.mark.filterwarnings("ignore::DeprecationWarning")
 def test_model3b(dmx_psrs, caplog):
-=======
-@pytest.mark.filterwarnings('ignore::DeprecationWarning')
-def test_model3a_broken_plaw(dmx_psrs,caplog):
->>>>>>> 557e687f
     caplog.set_level(logging.CRITICAL)
     m3a=models.model_3a(dmx_psrs, psd='broken_powerlaw',delta_common=0,
                         noisedict=noise_dict)
