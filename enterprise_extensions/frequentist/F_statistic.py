from __future__ import absolute_import, division, print_function, unicode_literals
import numpy as np
import scipy.linalg as sl
import scipy.special

from enterprise.signals import signal_base
from enterprise.signals import gp_signals
from enterprise.signals import deterministic_signals
from enterprise_extensions import blocks
from enterprise_extensions import deterministic


class FpStat(object):
    """
    Class for the Fp-statistic.

    :param psrs: List of `enterprise` Pulsar instances.
    :param noisedict: Dictionary of white noise parameter values. Default=None
    :param psrTerm: Include the pulsar term in the CW signal model. Default=True
    :param bayesephem: Include BayesEphem model. Default=True
    """
<<<<<<< HEAD

    def __init__(
        self, psrs, params=None, psrTerm=True, bayesephem=True, wideband=False, pta=None
    ):

        if pta is None:

            # initialize standard model with fixed white noise and powerlaw red noise
            print("Initializing the model...")
            self.pta = models.model_cw(
                psrs,
                noisedict=params,
                rn_psd="powerlaw",
                ecc=False,
                psrTerm=psrTerm,
                bayesephem=bayesephem,
                wideband=wideband,
            )
=======
    
    def __init__(self, psrs, params=None,
                 psrTerm=True, bayesephem=True, pta=None):
        
        if pta is None:
        
            # initialize standard model with fixed white noise
            # and powerlaw red noise
            # uses the implementation of ECORR in gp_signals
            print('Initializing the model...')
            
            tmin = np.min([p.toas.min() for p in psrs])
            tmax = np.max([p.toas.max() for p in psrs])
            Tspan = tmax - tmin
            
            s = deterministic.cw_block_circ(amp_prior='log-uniform',
                                            psrTerm=psrTerm, tref=tmin, name='cw')
            s += gp_signals.TimingModel()
            s += blocks.red_noise_block(prior='log-uniform', psd='powerlaw',
                                        Tspan=Tspan, components=30)
                                            
            if bayesephem:
                s += deterministic_signals.PhysicalEphemerisSignal(use_epoch_toas=True)

            # adding white-noise, and acting on psr objects
            models = []
            for p in psrs:
                if 'NANOGrav' in p.flags['pta']:
                    s2 = s + blocks.white_noise_block(vary=False, inc_ecorr=True,
                                                      gp_ecorr=True)
                    models.append(s2(p))
                else:
                    s3 = s + blocks.white_noise_block(vary=False, inc_ecorr=False)
                    models.append(s3(p))
                    
            pta = signal_base.PTA(models)
            
            # set white noise parameters
            if params is None:
                print('No noise dictionary provided!')
            else:
                pta.set_default_params(params)

            self.pta = pta
>>>>>>> 321e9412

        else:
        
            # user can specify their own pta object
            # if ECORR is included, use the implementation in gp_signals
            self.pta = pta

        self.psrs = psrs
        self.params = params
                                   
        self.Nmats = self.get_Nmats()

    def get_Nmats(self):
        """Makes the Nmatrix used in the fstatistic"""
        TNTs = self.pta.get_TNT(self.params)
        phiinvs = self.pta.get_phiinv(self.params, logdet=False, method="partition")
        # Get noise parameters for pta toaerr**2
        Nvecs = self.pta.get_ndiag(self.params)
        # Get the basis matrix
        Ts = self.pta.get_basis(self.params)

        Nmats = [
            make_Nmat(phiinv, TNT, Nvec, T)
            for phiinv, TNT, Nvec, T in zip(phiinvs, TNTs, Nvecs, Ts)
        ]

        return Nmats

    def compute_Fp(self, fgw):
        """
        Computes the Fp-statistic.

        :param fgw: GW frequency

        :returns:
        fstat: value of the Fp-statistic at the given frequency
        """

        phiinvs = self.pta.get_phiinv(self.params, logdet=False)
        TNTs = self.pta.get_TNT(self.params)
        Ts = self.pta.get_basis()
        
        N = np.zeros(2)
        M = np.zeros((2, 2))
        fstat = 0

        for psr, Nmat, TNT, phiinv, T in zip(self.psrs, self.Nmats, TNTs, phiinvs, Ts):

            Sigma = TNT + (np.diag(phiinv) if phiinv.ndim == 1 else phiinv)

            ntoa = len(psr.toas)

            A = np.zeros((2, ntoa))
            A[0, :] = 1 / fgw ** (1 / 3) * np.sin(2 * np.pi * fgw * psr.toas)
            A[1, :] = 1 / fgw ** (1 / 3) * np.cos(2 * np.pi * fgw * psr.toas)

            ip1 = innerProduct_rr(A[0, :], psr.residuals, Nmat, T, Sigma)
            ip2 = innerProduct_rr(A[1, :], psr.residuals, Nmat, T, Sigma)
            N = np.array([ip1, ip2])

            # define M matrix M_ij=(A_i|A_j)
            for jj in range(2):
                for kk in range(2):
                    M[jj, kk] = innerProduct_rr(A[jj, :], A[kk, :], Nmat, T, Sigma)

            # take inverse of M
            Minv = np.linalg.pinv(M)
            fstat += 0.5 * np.dot(N, np.dot(Minv, N))

        return fstat

    def compute_fap(self, fgw):
        """
        Compute false alarm rate for Fp-Statistic. We calculate
        the log of the FAP and then exponentiate it in order
        to avoid numerical precision problems

        :param fgw: GW frequency

        :returns: False alarm probability as defined in Eq (64)
                  of Ellis, Seiemens, Creighton (2012)

        """

        fp0 = self.compute_Fp(fgw)

        N = len(self.psrs)
        n = np.arange(0, N)

        return np.sum(
            np.exp(n * np.log(fp0) - fp0 - np.log(scipy.special.gamma(n + 1)))
        )


def innerProduct_rr(x, y, Nmat, Tmat, Sigma, TNx=None, TNy=None):
    """
        Compute inner product using rank-reduced
        approximations for red noise/jitter
        Compute: x^T N^{-1} y - x^T N^{-1} T \Sigma^{-1} T^T N^{-1} y
        
        :param x: vector timeseries 1
        :param y: vector timeseries 2
        :param Nmat: white noise matrix
        :param Tmat: Modified design matrix including red noise/jitter
        :param Sigma: Sigma matrix (\varphi^{-1} + T^T N^{-1} T)
        :param TNx: T^T N^{-1} x precomputed
        :param TNy: T^T N^{-1} y precomputed
        :return: inner product (x|y)
        """

    # white noise term
    Ni = Nmat
    xNy = np.dot(np.dot(x, Ni), y)
    Nx, Ny = np.dot(Ni, x), np.dot(Ni, y)

    if TNx == None and TNy == None:
        TNx = np.dot(Tmat.T, Nx)
        TNy = np.dot(Tmat.T, Ny)

    cf = sl.cho_factor(Sigma)
    SigmaTNy = sl.cho_solve(cf, TNy)

    ret = xNy - np.dot(TNx, SigmaTNy)

    return ret


def make_Nmat(phiinv, TNT, Nvec, T):

    Sigma = TNT + (np.diag(phiinv) if phiinv.ndim == 1 else phiinv)
    cf = sl.cho_factor(Sigma)
    Nshape = np.shape(T)[0]
    
    TtN = np.multiply((1/Nvec)[:,None], T).T
    
    #Put pulsar's autoerrors in a diagonal matrix
    Ndiag = np.diag(1/Nvec)
    
    expval2 = sl.cho_solve(cf,TtN)
    #TtNt = np.transpose(TtN)
    
    #An Ntoa by Ntoa noise matrix to be used in expand dense matrix calculations earlier
    return Ndiag - np.dot(TtN.T,expval2)<|MERGE_RESOLUTION|>--- conflicted
+++ resolved
@@ -19,26 +19,6 @@
     :param psrTerm: Include the pulsar term in the CW signal model. Default=True
     :param bayesephem: Include BayesEphem model. Default=True
     """
-<<<<<<< HEAD
-
-    def __init__(
-        self, psrs, params=None, psrTerm=True, bayesephem=True, wideband=False, pta=None
-    ):
-
-        if pta is None:
-
-            # initialize standard model with fixed white noise and powerlaw red noise
-            print("Initializing the model...")
-            self.pta = models.model_cw(
-                psrs,
-                noisedict=params,
-                rn_psd="powerlaw",
-                ecc=False,
-                psrTerm=psrTerm,
-                bayesephem=bayesephem,
-                wideband=wideband,
-            )
-=======
     
     def __init__(self, psrs, params=None,
                  psrTerm=True, bayesephem=True, pta=None):
@@ -83,7 +63,6 @@
                 pta.set_default_params(params)
 
             self.pta = pta
->>>>>>> 321e9412
 
         else:
         
