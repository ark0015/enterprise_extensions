--- conflicted
+++ resolved
@@ -13,7 +13,6 @@
 from enterprise import constants as const
 
 from enterprise_extensions import model_utils
-<<<<<<< HEAD
 from enterprise_extensions.timing import timing_block
 from enterprise_extensions.blocks import (white_noise_block, red_noise_block,
                                           dm_noise_block,
@@ -30,1732 +29,6 @@
 def model_singlepsr_noise(psr, tm_var=False, tm_linear=False,
                           tmparam_list=None,
                           red_var=True, psd='powerlaw', red_select=None,
-=======
-
-# Extra model components not part of base enterprise ####
-
-# timing model delay
-@signal_base.function
-def tm_delay(residuals, t2pulsar, tmparams_orig, tmparams, which='all'):
-    """
-    Compute difference in residuals due to perturbed timing model.
-
-    :param residuals: original pulsar residuals from Pulsar object
-    :param t2pulsar: libstempo pulsar object
-    :param tmparams_orig: dictionary of TM parameter tuples, (val, err)
-    :param tmparams: new timing model parameters, rescaled to be in sigmas
-    :param which: option to have all or only named TM parameters varied
-
-    :return: difference between new and old residuals in seconds
-    """
-
-    if which == 'all':
-        keys = tmparams_orig.keys()
-    else:
-        keys = which
-
-    # grab original timing model parameters and errors in dictionary
-    orig_params = np.array([tmparams_orig[key] for key in keys])
-
-    # put varying parameters into dictionary
-    tmparams_rescaled = np.atleast_1d(np.double(orig_params[:, 0] +
-                                                tmparams * orig_params[:, 1]))
-    tmparams_vary = OrderedDict(zip(keys, tmparams_rescaled))
-
-    # set to new values
-    t2pulsar.vals(tmparams_vary)
-    new_res = np.double(t2pulsar.residuals().copy())
-
-    # remember to set values back to originals
-    t2pulsar.vals(OrderedDict(zip(keys,
-                                  np.atleast_1d(np.double(orig_params[:, 0])))))
-
-    # Return the time-series for the pulsar
-    return new_res - residuals
-
-# linear interpolation basis in time with nu^-2 scaling
-@signal_base.function
-def linear_interp_basis_dm(toas, freqs, dt=30*86400):
-
-    # get linear interpolation basis in time
-    U, avetoas = utils.linear_interp_basis(toas, dt=dt)
-
-    # scale with radio frequency
-    Dm = (1400/freqs)**2
-
-    return U * Dm[:, None], avetoas
-
-# linear interpolation in radio frequcny
-@signal_base.function
-def linear_interp_basis_freq(freqs, df=64):
-
-    return utils.linear_interp_basis(freqs, dt=df)
-
-# DMX-like signal with Gaussian prior
-@signal_base.function
-def dmx_ridge_prior(avetoas, log10_sigma=-7):
-    sigma = 10**log10_sigma
-    return sigma**2 * np.ones_like(avetoas)
-
-# quasi-periodic kernel for DM
-@signal_base.function
-def periodic_kernel(avetoas, log10_sigma=-7, log10_ell=2, gam_p=1, p=1):
-
-    r = np.abs(avetoas[None, :] - avetoas[:, None])
-
-    # convert units to seconds
-    sigma = 10**log10_sigma
-    l = 10**log10_ell * 86400
-    p *= 3.16e7
-    d = np.eye(r.shape[0]) * (sigma/500)**2
-    K = sigma**2 * np.exp(-r**2/2/l**2 - gam_p*np.sin(np.pi*r/p)**2) + d
-    return K
-
-# squared-exponential kernel for FD
-@signal_base.function
-def se_kernel(avefreqs, log10_sigma=-7, log10_lam=np.log10(1000)):
-    tm = np.abs(avefreqs[None, :] - avefreqs[:, None])
-    lam = 10**log10_lam
-    sigma = 10**log10_sigma
-    d = np.eye(tm.shape[0]) * (sigma/500)**2
-    return sigma**2 * np.exp(-tm**2/2/lam) + d
-
-# quantization matrix in time and radio frequency to cut down on the kernel size.
-@signal_base.function
-def get_tf_quantization_matrix(toas, freqs, dt=30*86400, df=None, dm=False):
-    if df is None:
-        dfs = [(600, 1000), (1000, 1900), (1900, 3000), (3000, 5000)]
-    else:
-        fmin = freqs.min()
-        fmax = freqs.max()
-        fs = np.arange(fmin, fmax+df, df)
-        dfs = [(fs[ii], fs[ii+1]) for ii in range(len(fs)-1)]
-
-    Us, avetoas, avefreqs, masks = [], [], [], []
-    for rng in dfs:
-        mask = np.logical_and(freqs>=rng[0], freqs<rng[1])
-        if any(mask):
-            masks.append(mask)
-            U, _ = utils.create_quantization_matrix(toas[mask],
-                                                    dt=dt, nmin=1)
-            avetoa = np.array([toas[mask][idx.astype(bool)].mean()
-                               for idx in U.T])
-            avefreq = np.array([freqs[mask][idx.astype(bool)].mean()
-                                for idx in U.T])
-            Us.append(U)
-            avetoas.append(avetoa)
-            avefreqs.append(avefreq)
-
-    nc = np.sum(U.shape[1] for U in Us)
-    U = np.zeros((len(toas), nc))
-    avetoas = np.concatenate(avetoas)
-    idx = np.argsort(avetoas)
-    avefreqs = np.concatenate(avefreqs)
-    nctot = 0
-    for ct, mask in enumerate(masks):
-        Umat = Us[ct]
-        nn = Umat.shape[1]
-        U[mask, nctot:nn+nctot] = Umat
-        nctot += nn
-
-    if dm:
-         weights = (1400/freqs)**2
-    else:
-        weights = np.ones_like(freqs)
-
-    return U[:, idx] * weights[:, None], {'avetoas': avetoas[idx],
-                                          'avefreqs': avefreqs[idx]}
-
-# kernel is the product of a quasi-periodic time kernel and
-# a rational-quadratic frequency kernel.
-@signal_base.function
-def tf_kernel(labels, log10_sigma=-7, log10_ell=2, gam_p=1,
-              p=1, log10_ell2=4, alpha_wgt=2):
-
-    avetoas = labels['avetoas']
-    avefreqs = labels['avefreqs']
-
-    r = np.abs(avetoas[None, :] - avetoas[:, None])
-    r2 = np.abs(avefreqs[None, :] - avefreqs[:, None])
-
-    # convert units to seconds
-    sigma = 10**log10_sigma
-    l = 10**log10_ell * 86400
-    l2 = 10**log10_ell2
-    p *= 3.16e7
-    d = np.eye(r.shape[0]) * (sigma/500)**2
-    Kt = sigma**2 * np.exp(-r**2/2/l**2 - gam_p*np.sin(np.pi*r/p)**2)
-    Kv = (1+r2**2/2/alpha_wgt/l2**2)**(-alpha_wgt)
-
-    return Kt * Kv + d
-
-@signal_base.function
-def chrom_exp_decay(toas, freqs, log10_Amp=-7, sign_param=-1.0,
-                    t0=54000, log10_tau=1.7, idx=2):
-    """
-    Chromatic exponential-dip delay term in TOAs.
-
-    :param t0: time of exponential minimum [MJD]
-    :param tau: 1/e time of exponential [s]
-    :param log10_Amp: amplitude of dip
-    :param sign_param: sign of waveform
-    :param idx: index of chromatic dependence
-
-    :return wf: delay time-series [s]
-    """
-    t0 *= const.day
-    tau = 10**log10_tau * const.day
-    wf = 10**log10_Amp * np.heaviside(toas - t0, 1) * \
-        np.exp(- (toas - t0) / tau)
-
-    return np.sign(sign_param) * wf * (1400 / freqs) ** idx
-
-@signal_base.function
-def chrom_exp_cusp(toas, freqs, log10_Amp=-7, sign_param=-1.0,
-                    t0=54000, log10_tau=1.7, idx=2):
-    """
-    Chromatic exponential-cusp delay term in TOAs.
-
-    :param t0: time of exponential minimum [MJD]
-    :param tau: 1/e time of exponential [s]
-    :param log10_Amp: amplitude of cusp
-    :param sign_param: sign of waveform
-    :param idx: index of chromatic dependence
-
-    :return wf: delay time-series [s]
-    """
-    t0 *= const.day
-    tau = 10**log10_tau * const.day
-    wf = (10**log10_Amp * np.heaviside(toas - t0, 1) *
-          np.exp(- (toas - t0) / tau)) + (10**log10_Amp *
-                                          (1 - np.heaviside(toas - t0, 1)) * np.exp(- (t0 - toas) / tau))
-
-    return np.sign(sign_param) * wf * (1400 / freqs) ** idx
-
-@signal_base.function
-def chrom_yearly_sinusoid(toas, freqs, log10_Amp=-7, phase=0, idx=2):
-    """
-    Chromatic annual sinusoid.
-
-    :param log10_Amp: amplitude of sinusoid
-    :param phase: initial phase of sinusoid
-    :param idx: index of chromatic dependence
-
-    :return wf: delay time-series [s]
-    """
-
-    wf = 10**log10_Amp * np.sin( 2 * np.pi * const.fyr * toas + phase)
-    return wf * (1400 / freqs) ** idx
-
-@signal_base.function
-def chromatic_quad_basis(toas, freqs, idx=4):
-    """
-    Basis for chromatic quadratic function.
-
-    :param idx: index of chromatic dependence
-
-    :return ret: normalized quadratic basis matrix [Ntoa, 3]
-    """
-    ret = np.zeros((len(toas), 3))
-    t0 = (toas.max() + toas.min()) / 2
-    for ii in range(3):
-        ret[:, ii] = (toas-t0) ** (ii) * (1400/freqs) ** idx
-    norm = np.sqrt(np.sum(ret**2, axis=0))
-    return ret/norm, np.ones(3)
-
-@signal_base.function
-def chromatic_quad_prior(toas):
-    """
-    Prior for chromatic quadratic function.
-
-    :return prior: prior-range for quadratic coefficients
-    """
-    return np.ones(3) * 1e80
-
-@signal_base.function
-def dmx_delay(toas, freqs, dmx_ids, **kwargs):
-    """
-    Delay in DMX model of DM variations.
-
-    :param dmx_ids: dictionary of DMX data for each pulsar from parfile
-    :param kwargs: dictionary of enterprise DMX parameters
-
-    :return wf: DMX signal
-    """
-    wf = np.zeros(len(toas))
-    dmx = kwargs
-    for dmx_id in dmx_ids:
-        mask = np.logical_and(toas >= (dmx_ids[dmx_id]['DMX_R1'] - 0.01) * 86400.,
-                              toas <= (dmx_ids[dmx_id]['DMX_R2'] + 0.01) * 86400.)
-        wf[mask] += dmx[dmx_id] / freqs[mask]**2 / const.DM_K / 1e12
-    return wf
-
-
-@signal_base.function
-def createfourierdesignmatrix_chromatic(toas, freqs, nmodes=30, Tspan=None,
-                                        logf=False, fmin=None, fmax=None,
-                                        idx=4):
-
-    """
-    Construct Scattering-variation fourier design matrix.
-
-    :param toas: vector of time series in seconds
-    :param freqs: radio frequencies of observations [MHz]
-    :param nmodes: number of fourier coefficients to use
-    :param freqs: option to output frequencies
-    :param Tspan: option to some other Tspan
-    :param logf: use log frequency spacing
-    :param fmin: lower sampling frequency
-    :param fmax: upper sampling frequency
-    :param idx: Index of chromatic effects
-
-    :return: F: Chromatic-variation fourier design matrix
-    :return: f: Sampling frequencies
-    """
-
-    # get base fourier design matrix and frequencies
-    F, Ffreqs = utils.createfourierdesignmatrix_red(
-        toas, nmodes=nmodes, Tspan=Tspan, logf=logf,
-        fmin=fmin, fmax=fmax)
-
-    # compute the DM-variation vectors
-    Dm = (1400/freqs) ** idx
-
-    return F * Dm[:, None], Ffreqs
-
-@signal_base.function
-def powerlaw_genmodes(f, log10_A=-16, gamma=5, components=2, wgts=None):
-    if wgts is not None:
-        df = wgts**2
-    else:
-        df = np.diff(np.concatenate((np.array([0]), f[::components])))
-    return ((10**log10_A)**2 / 12.0 / np.pi**2 *
-            const.fyr**(gamma-3) * f**(-gamma) * np.repeat(df, components))
-
-@signal_base.function
-def free_spectrum(f, log10_rho=None):
-    """
-    Free spectral model. PSD  amplitude at each frequency
-    is a free parameter. Model is parameterized by
-    S(f_i) = \rho_i^2 * T,
-    where \rho_i is the free parameter and T is the observation
-    length.
-    """
-    return np.repeat(10**(2*np.array(log10_rho)), 2)
-
-@signal_base.function
-def t_process(f, log10_A=-15, gamma=4.33, alphas=None):
-    """
-    t-process model. PSD  amplitude at each frequency
-    is a fuzzy power-law.
-    """
-    alphas = np.ones_like(f) if alphas is None else np.repeat(alphas, 2)
-    return utils.powerlaw(f, log10_A=log10_A, gamma=gamma) * alphas
-
-@signal_base.function
-def t_process_adapt(f, log10_A=-15, gamma=4.33, alphas_adapt=None, nfreq=None):
-    """
-    t-process model. PSD  amplitude at each frequency
-    is a fuzzy power-law.
-    """
-    if alphas_adapt is None:
-        alpha_model = np.ones_like(f)
-    else:
-        if nfreq is None:
-            alpha_model = np.repeat(alphas_adapt, 2)
-        else:
-            alpha_model = np.ones_like(f)
-            alpha_model[2*int(np.rint(nfreq))] = alphas_adapt
-            alpha_model[2*int(np.rint(nfreq))+1] = alphas_adapt
-
-    return utils.powerlaw(f, log10_A=log10_A, gamma=gamma) * alpha_model
-
-def InvGammaPrior(value, alpha=1, gamma=1):
-    """Prior function for InvGamma parameters."""
-    return scipy.stats.invgamma.pdf(value, alpha, scale=gamma)
-
-def InvGammaSampler(alpha=1, gamma=1, size=None):
-    """Sampling function for Uniform parameters."""
-    return scipy.stats.invgamma.rvs(alpha, scale=gamma, size=size)
-
-def InvGamma(alpha=1, gamma=1, size=None):
-    """Class factory for Inverse Gamma parameters."""
-    class InvGamma(parameter.Parameter):
-        _size = size
-        _prior = parameter.Function(InvGammaPrior, alpha=alpha, gamma=gamma)
-        _sampler = staticmethod(InvGammaSampler)
-        _alpha = alpha
-        _gamma = gamma
-
-        def __repr__(self):
-            return '"{}": InvGamma({},{})'.format(self.name, alpha, gamma) \
-                + ('' if self._size is None else '[{}]'.format(self._size))
-
-    return InvGamma
-
-@signal_base.function
-def turnover_knee(f, log10_A, gamma, lfb, lfk, kappa, delta):
-    """
-    Generic turnover spectrum with a high-frequency knee.
-    :param f: sampling frequencies of GWB
-    :param log10_A: characteristic strain amplitude at f=1/yr
-    :param gamma: negative slope of PSD around f=1/yr (usually 13/3)
-    :param lfb: log10 transition frequency at which environment dominates GWs
-    :param lfk: log10 knee frequency due to population finiteness
-    :param kappa: smoothness of turnover (10/3 for 3-body stellar scattering)
-    :param delta: slope at higher frequencies
-    """
-    df = np.diff(np.concatenate((np.array([0]), f[::2])))
-    hcf = (10**log10_A * (f / const.fyr) ** ((3-gamma) / 2) *
-            (1.0 + (f / 10**lfk)) ** delta / np.sqrt(1 + (10**lfb / f) ** kappa))
-    return hcf**2 / 12 / np.pi**2 / f**3 * np.repeat(df, 2)
-
-@signal_base.function
-def generalized_gwpol_psd(f, log10_A_tt=-15, log10_A_st=-15,
-                          log10_A_vl=-15, log10_A_sl=-15,
-                          kappa=10/3, p_dist=1.0):
-    """
-    PSD for a generalized mixture of scalar+vector dipole radiation
-    and tensorial quadrupole radiation from SMBHBs.
-    """
-
-    df = np.diff(np.concatenate((np.array([0]), f[::2])))
-    euler_e = 0.5772156649
-    pdist = p_dist * const.kpc / const.c
-
-    orf_aa_tt = (2/3) * np.ones(len(f))
-    orf_aa_st = (2/3) * np.ones(len(f))
-    orf_aa_vl = 2*np.log(4*np.pi*f*pdist) - 14/3 + 2*euler_e
-    orf_aa_sl = np.pi**2*f*pdist/4 - \
-        np.log(4*np.pi*f*pdist) + 37/24 - euler_e
-
-    prefactor = (1 + kappa**2) / (1 + kappa**2 * (f / const.fyr)**(-2/3))
-    gwpol_amps = 10**(2*np.array([log10_A_tt, log10_A_st,
-                                  log10_A_vl, log10_A_sl]))
-    gwpol_factors = np.array([orf_aa_tt*gwpol_amps[0],
-                              orf_aa_st*gwpol_amps[1],
-                              orf_aa_vl*gwpol_amps[2],
-                              orf_aa_sl*gwpol_amps[3]])
-
-    S_psd = prefactor * (gwpol_factors[0,:] * (f / const.fyr)**(-4/3) +
-                         np.sum(gwpol_factors[1:,:],axis=0) *
-                         (f / const.fyr)**(-2)) / \
-    (8*np.pi**2*f**3)
-
-    return S_psd * np.repeat(df, 2)
-
-@signal_base.function
-def dropout_powerlaw(f, log10_A=-16, gamma=5, k_drop=0.5, k_threshold=0.5):
-    """
-    Dropout powerlaw for a stochastic process. Switches a stochastic
-    process on or off depending on whether k_drop exceeds k_threshold.
-    """
-
-    df = np.diff(np.concatenate((np.array([0]), f[::2])))
-
-    if k_drop >= k_threshold:
-        k_switch = 1.0
-    elif k_drop < k_threshold:
-        k_switch = 0.0
-
-    return k_switch * ((10**log10_A)**2 / 12.0 / np.pi**2 *
-                       const.fyr**(gamma-3) * f**(-gamma) * np.repeat(df, 2))
-
-@signal_base.function
-def dropout_physical_ephem_delay(toas, planetssb, pos_t, frame_drift_rate=0,
-                                 d_jupiter_mass=0, d_saturn_mass=0, d_uranus_mass=0,
-                                 d_neptune_mass=0, jup_orb_elements=np.zeros(6),
-                                 sat_orb_elements=np.zeros(6), inc_jupiter_orb=False,
-                                 jup_orbelxyz=None, jup_mjd=None, inc_saturn_orb=False,
-                                 sat_orbelxyz=None, sat_mjd=None, equatorial=True,
-                                 k_drop=0.5, k_threshold=0.5):
-    """
-    Dropout BayesEphem model. Switches BayesEphem on or off depending on
-    whether k_drop exceeds k_threshold.
-    """
-
-    # get dropout switch
-    if k_drop >= k_threshold:
-        k_switch = 1.0
-    elif k_drop < k_threshold:
-        k_switch = 0.0
-
-    # convert toas to MJD
-    mjd = toas / 86400
-
-    # grab planet-to-SSB vectors
-    earth = planetssb[:, 2, :3]
-    jupiter = planetssb[:, 4, :3]
-    saturn = planetssb[:, 5, :3]
-    uranus = planetssb[:, 6, :3]
-    neptune = planetssb[:, 7, :3]
-
-    # do frame rotation
-    earth = utils.ss_framerotate(mjd, earth, 0.0, 0.0, 0.0, frame_drift_rate,
-                           offset=None, equatorial=equatorial)
-
-    # mass perturbations
-    mpert = [(jupiter, d_jupiter_mass), (saturn, d_saturn_mass),
-             (uranus, d_uranus_mass), (neptune, d_neptune_mass)]
-    for planet, dm in mpert:
-        earth += utils.dmass(planet, dm)
-
-    # jupter orbital element perturbations
-    if inc_jupiter_orb:
-        jup_perturb_tmp = 0.0009547918983127075 * np.einsum(
-            'i,ijk->jk', jup_orb_elements, jup_orbelxyz)
-        earth += np.array([np.interp(mjd, jup_mjd, jup_perturb_tmp[:,aa])
-                           for aa in range(3)]).T
-
-    # saturn orbital element perturbations
-    if inc_saturn_orb:
-        sat_perturb_tmp = 0.00028588567008942334 * np.einsum(
-            'i,ijk->jk', sat_orb_elements, sat_orbelxyz)
-        earth += np.array([np.interp(mjd, sat_mjd, sat_perturb_tmp[:,aa])
-                           for aa in range(3)]).T
-
-    # construct the true geocenter to barycenter roemer
-    tmp_roemer = np.einsum('ij,ij->i', planetssb[:, 2, :3], pos_t)
-
-    # create the delay
-    delay = tmp_roemer - np.einsum('ij,ij->i', earth, pos_t)
-
-    return k_switch * delay
-
-
-def Dropout_PhysicalEphemerisSignal(
-    frame_drift_rate=parameter.Uniform(-1e-9, 1e-9)('frame_drift_rate'),
-    d_jupiter_mass=parameter.Normal(0, 1.54976690e-11)('d_jupiter_mass'),
-    d_saturn_mass=parameter.Normal(0, 8.17306184e-12)('d_saturn_mass'),
-    d_uranus_mass=parameter.Normal(0, 5.71923361e-11)('d_uranus_mass'),
-    d_neptune_mass=parameter.Normal(0, 7.96103855e-11)('d_neptune_mass'),
-    jup_orb_elements=parameter.Uniform(-0.05,0.05,size=6)('jup_orb_elements'),
-    sat_orb_elements=parameter.Uniform(-0.5,0.5,size=6)('sat_orb_elements'),
-    inc_jupiter_orb=True, inc_saturn_orb=False, use_epoch_toas=True,
-    k_drop=parameter.Uniform(0.0,1.0), k_threshold=0.5, name=''):
-
-    """ Class factory for dropout physical ephemeris model signal."""
-
-    # turn off saturn orbital element parameters if not including in signal
-    if not inc_saturn_orb:
-        sat_orb_elements = np.zeros(6)
-
-    # define waveform
-    jup_mjd, jup_orbelxyz, sat_mjd, sat_orbelxyz = (
-        utils.get_planet_orbital_elements())
-    wf = dropout_physical_ephem_delay(frame_drift_rate=frame_drift_rate,
-                                        d_jupiter_mass=d_jupiter_mass,
-                                        d_saturn_mass=d_saturn_mass,
-                                        d_uranus_mass=d_uranus_mass,
-                                        d_neptune_mass=d_neptune_mass,
-                                        jup_orb_elements=jup_orb_elements,
-                                        sat_orb_elements=sat_orb_elements,
-                                        inc_jupiter_orb=inc_jupiter_orb,
-                                        jup_orbelxyz=jup_orbelxyz,
-                                        jup_mjd=jup_mjd,
-                                        inc_saturn_orb=inc_saturn_orb,
-                                        sat_orbelxyz=sat_orbelxyz,
-                                        sat_mjd=sat_mjd,
-                                        k_drop=k_drop, k_threshold=k_threshold)
-
-    BaseClass = deterministic_signals.Deterministic(wf, name=name)
-
-    class Dropout_PhysicalEphemerisSignal(BaseClass):
-        signal_name = 'phys_ephem'
-        signal_id = 'phys_ephem_' + name if name else 'phys_ephem'
-
-        def __init__(self, psr):
-
-            # not available for PINT yet
-            if isinstance(psr, enterprise.pulsar.PintPulsar):
-                msg = 'Physical Ephemeris model is not compatible with PINT '
-                msg += 'at this time.'
-                raise NotImplementedError(msg)
-
-            super(Dropout_PhysicalEphemerisSignal, self).__init__(psr)
-
-            if use_epoch_toas:
-                # get quantization matrix and calculate daily average TOAs
-                U, _ = utils.create_quantization_matrix(psr.toas, nmin=1)
-                self.uinds = utils.quant2ind(U)
-                avetoas = np.array([psr.toas[sc].mean() for sc in self.uinds])
-                self._wf[''].add_kwarg(toas=avetoas)
-
-                # interpolate ssb planet position vectors to avetoas
-                planetssb = np.zeros((len(avetoas), 9, 3))
-                for jj in range(9):
-                    planetssb[:, jj, :] = np.array([
-                        np.interp(avetoas, psr.toas, psr.planetssb[:,jj,aa])
-                        for aa in range(3)]).T
-                self._wf[''].add_kwarg(planetssb=planetssb)
-
-                # Inteprolating the pulsar position vectors onto epoch TOAs
-                pos_t = np.array([np.interp(avetoas, psr.toas, psr.pos_t[:,aa])
-                                  for aa in range(3)]).T
-                self._wf[''].add_kwarg(pos_t=pos_t)
-
-            # initialize delay
-            self._delay = np.zeros(len(psr.toas))
-
-        @base.cache_call('delay_params')
-        def get_delay(self, params):
-            delay = self._wf[''](params=params)
-            if use_epoch_toas:
-                for slc, val in zip(self.uinds, delay):
-                    self._delay[slc] = val
-                return self._delay
-            else:
-                return delay
-
-    return Dropout_PhysicalEphemerisSignal
-
-@signal_base.function
-def cw_delay(toas, pos, pdist,
-             cos_gwtheta=0, gwphi=0, cos_inc=0,
-             log10_mc=9, log10_fgw=-8, log10_dist=None, log10_h=None,
-             phase0=0, psi=0,
-             psrTerm=False, p_dist=1, p_phase=None,
-             evolve=False, phase_approx=False, check=False,
-             tref=0):
-    """
-    Function to create GW incuced residuals from a SMBMB as
-    defined in Ellis et. al 2012,2013.
-    :param toas:
-        Pular toas in seconds
-    :param pos:
-        Unit vector from the Earth to the pulsar
-    :param pdist:
-        Pulsar distance (mean and uncertainty) [kpc]
-    :param cos_gwtheta:
-        Cosine of Polar angle of GW source in celestial coords [radians]
-    :param gwphi:
-        Azimuthal angle of GW source in celestial coords [radians]
-    :param cos_inc:
-        cosine of Inclination of GW source [radians]
-    :param log10_mc:
-        log10 of Chirp mass of SMBMB [solar masses]
-    :param log10_fgw:
-        log10 of Frequency of GW (twice the orbital frequency) [Hz]
-    :param log10_dist:
-        log10 of Luminosity distance to SMBMB [Mpc],
-        used to compute strain, if not None
-    :param log10_h:
-        log10 of GW strain,
-        used to compute distance, if not None
-    :param phase0:
-        Initial Phase of GW source [radians]
-    :param psi:
-        Polarization angle of GW source [radians]
-    :param psrTerm:
-        Option to include pulsar term [boolean]
-    :param p_dist:
-        Pulsar distance parameter
-    :param p_phase:
-        Use pulsar phase to determine distance [radian]
-    :param evolve:
-        Option to include/exclude full evolution [boolean]
-    :param phase_approx:
-        Option to include/exclude phase evolution across observation time
-        [boolean]
-    :param check:
-        Check if frequency evolves significantly over obs. time [boolean]
-    :param tref:
-        Reference time for phase and frequency [s]
-    :return: Vector of induced residuals
-    """
-
-    # convert units to time
-    mc = 10**log10_mc * const.Tsun
-    fgw = 10**log10_fgw
-    gwtheta = np.arccos(cos_gwtheta)
-    inc = np.arccos(cos_inc)
-    p_dist = (pdist[0] + pdist[1]*p_dist)*const.kpc/const.c
-
-    if log10_h is None and log10_dist is None:
-        raise ValueError("one of log10_dist or log10_h must be non-None")
-    elif log10_h is not  None and log10_dist is not None:
-        raise ValueError("only one of log10_dist or log10_h can be non-None")
-    elif log10_h is None:
-        dist = 10**log10_dist * const.Mpc / const.c
-    else:
-        dist = 2 * mc**(5/3) * (np.pi*fgw)**(2/3) / 10**log10_h
-
-    if check:
-        # check that frequency is not evolving significantly over obs. time
-        fstart = fgw * (1 - 256/5 * mc**(5/3) * fgw**(8/3) * toas[0])**(-3/8)
-        fend = fgw * (1 - 256/5 * mc**(5/3) * fgw**(8/3) * toas[-1])**(-3/8)
-        df = fend - fstart
-
-        # observation time
-        Tobs = toas.max()-toas.min()
-        fbin = 1/Tobs
-
-        if np.abs(df) > fbin:
-            print('WARNING: Frequency is evolving over more than one '
-                  'frequency bin.')
-            print('f0 = {0}, f1 = {1}, df = {2}, fbin = {3}'
-                  .format(fstart, fend, df,  fbin))
-            return np.ones(len(toas)) * np.nan
-
-    # get antenna pattern funcs and cosMu
-    # write function to get pos from theta,phi
-    fplus, fcross, cosMu = utils.create_gw_antenna_pattern(pos, gwtheta, gwphi)
-
-    # get pulsar time
-    toas -= tref
-    if p_dist > 0:
-        tp = toas-p_dist*(1-cosMu)
-    else:
-        tp = toas
-
-    # orbital frequency
-    w0 = np.pi * fgw
-    phase0 /= 2 # orbital phase
-    omegadot = 96/5 * mc**(5/3) * w0**(11/3)
-
-    # evolution
-    if evolve:
-        # calculate time dependent frequency at earth and pulsar
-        omega = w0 * (1 - 256/5 * mc**(5/3) * w0**(8/3) * toas)**(-3/8)
-        omega_p = w0 * (1 - 256/5 * mc**(5/3) * w0**(8/3) * tp)**(-3/8)
-
-        if p_dist > 0:
-            omega_p0 = w0 * (1 + 256/5
-                             * mc**(5/3) * w0**(8/3) * p_dist*(1-cosMu))**(-3/8)
-        else:
-            omega_p0 = w0
-
-        # calculate time dependent phase
-        phase = phase0 + 1/32/mc**(5/3) * (w0**(-5/3) - omega**(-5/3))
-
-        if p_phase is None:
-            phase_p = phase0 + 1/32/mc**(5/3) * (w0**(-5/3) - omega_p**(-5/3))
-        else:
-            phase_p = (phase0 + p_phase
-                       + 1/32*mc**(-5/3) * (omega_p0**(-5/3) - omega_p**(-5/3)))
-
-    elif phase_approx:
-        # monochromatic
-        omega = w0
-        if p_dist > 0:
-            omega_p = w0 * (1 + 256/5
-                            * mc**(5/3) * w0**(8/3) * p_dist*(1-cosMu))**(-3/8)
-        else:
-            omega_p = w0
-
-        # phases
-        phase = phase0 + omega * toas
-        if p_phase is not None:
-            phase_p = phase0 + p_phase + omega_p*toas
-        else:
-            phase_p = (phase0 + omega_p*toas
-                       + 1/32/mc**(5/3) * (w0**(-5/3) - omega_p**(-5/3)))
-
-    # no evolution
-    else:
-        # monochromatic
-        omega = np.pi*fgw
-        omega_p = omega
-
-        # phases
-        phase = phase0 + omega * toas
-        phase_p = phase0 + omega * tp
-
-    # define time dependent coefficients
-    At = -0.5*np.sin(2*phase)*(3+np.cos(2*inc))
-    Bt = 2*np.cos(2*phase)*np.cos(inc)
-    At_p = -0.5*np.sin(2*phase_p)*(3+np.cos(2*inc))
-    Bt_p = 2*np.cos(2*phase_p)*np.cos(inc)
-
-    # now define time dependent amplitudes
-    alpha = mc**(5./3.)/(dist*omega**(1./3.))
-    alpha_p = mc**(5./3.)/(dist*omega_p**(1./3.))
-
-    # define rplus and rcross
-    rplus = alpha*(-At*np.cos(2*psi)+Bt*np.sin(2*psi))
-    rcross = alpha*(At*np.sin(2*psi)+Bt*np.cos(2*psi))
-    rplus_p = alpha_p*(-At_p*np.cos(2*psi)+Bt_p*np.sin(2*psi))
-    rcross_p = alpha_p*(At_p*np.sin(2*psi)+Bt_p*np.cos(2*psi))
-
-    # residuals
-    if psrTerm:
-        res = fplus*(rplus_p-rplus)+fcross*(rcross_p-rcross)
-    else:
-        res = -fplus*rplus - fcross*rcross
-
-    return res
-
-@signal_base.function
-def compute_eccentric_residuals(toas, theta, phi, cos_gwtheta, gwphi,
-                                log10_mc, log10_dist, log10_h, log10_F, cos_inc,
-                                psi, gamma0, e0, l0, q, nmax=400, pdist=1.0,
-                                pphase=None, pgam=None, psrTerm=False,
-                                tref=0, check=False):
-    """
-    Simulate GW from eccentric SMBHB. Waveform models from
-    Taylor et al. (2015) and Barack and Cutler (2004).
-    WARNING: This residual waveform is only accurate if the
-    GW frequency is not significantly evolving over the
-    observation time of the pulsar.
-    :param toas: pulsar observation times
-    :param theta: polar coordinate of pulsar
-    :param phi: azimuthal coordinate of pulsar
-    :param gwtheta: Polar angle of GW source in celestial coords [radians]
-    :param gwphi: Azimuthal angle of GW source in celestial coords [radians]
-    :param log10_mc: Base-10 lof of chirp mass of SMBMB [solar masses]
-    :param log10_dist: Base-10 uminosity distance to SMBMB [Mpc]
-    :param log10_F: base-10 orbital frequency of SMBHB [Hz]
-    :param inc: Inclination of GW source [radians]
-    :param psi: Polarization of GW source [radians]
-    :param gamma0: Initial angle of periastron [radians]
-    :param e0: Initial eccentricity of SMBHB
-    :param l0: Initial mean anomoly [radians]
-    :param q: Mass ratio of SMBHB
-    :param nmax: Number of harmonics to use in waveform decomposition
-    :param pdist: Pulsar distance [kpc]
-    :param pphase: Pulsar phase [rad]
-    :param pgam: Pulsar angle of periastron [rad]
-    :param psrTerm: Option to include pulsar term [boolean]
-    :param tref: Fidicuial time at which initial parameters are referenced [s]
-    :param check: Check if frequency evolves significantly over obs. time
-    :returns: Vector of induced residuals
-    """
-
-    # convert from sampling
-    F = 10.0**log10_F
-    mc = 10.0**log10_mc
-    dist = 10.0**log10_dist
-    if log10_h is not None:
-        h0 = 10.0**log10_h
-    else:
-        h0 = None
-    inc = np.arccos(cos_inc)
-    gwtheta = np.arccos(cos_gwtheta)
-
-    # define variable for later use
-    cosgwtheta, cosgwphi = np.cos(gwtheta), np.cos(gwphi)
-    singwtheta, singwphi = np.sin(gwtheta), np.sin(gwphi)
-    sin2psi, cos2psi = np.sin(2*psi), np.cos(2*psi)
-
-    # unit vectors to GW source
-    m = np.array([singwphi, -cosgwphi, 0.0])
-    n = np.array([-cosgwtheta*cosgwphi, -cosgwtheta*singwphi, singwtheta])
-    omhat = np.array([-singwtheta*cosgwphi, -singwtheta*singwphi, -cosgwtheta])
-
-    # pulsar position vector
-    phat = np.array([np.sin(theta)*np.cos(phi), np.sin(theta)*np.sin(phi),
-                     np.cos(theta)])
-
-    fplus = 0.5 * (np.dot(m, phat)**2 - np.dot(n, phat)**2) / (1+np.dot(omhat, phat))
-    fcross = (np.dot(m, phat)*np.dot(n, phat)) / (1 + np.dot(omhat, phat))
-    cosMu = -np.dot(omhat, phat)
-
-    # get values from pulsar object
-    toas = toas.copy() - tref
-
-    if check:
-        # check that frequency is not evolving significantly over obs. time
-        y = utils.solve_coupled_ecc_solution(F, e0, gamma0, l0, mc, q,
-                                          np.array([0.0,toas.max()]))
-
-        # initial and final values over observation time
-        Fc0, ec0, gc0, phic0 = y[0,:]
-        Fc1, ec1, gc1, phic1 = y[-1,:]
-
-        # observation time
-        Tobs = 1/(toas.max()-toas.min())
-
-        if np.abs(Fc0-Fc1) > 1/Tobs:
-            print('WARNING: Frequency is evolving over more than one frequency bin.')
-            print('F0 = {0}, F1 = {1}, delta f = {2}'.format(Fc0, Fc1, 1/Tobs))
-            return np.ones(len(toas)) * np.nan
-
-    # get gammadot for earth term
-    gammadot = utils.get_gammadot(F, mc, q, e0)
-
-    # get number of harmonics to use
-    if not isinstance(nmax, int):
-        if e0 < 0.999 and e0 > 0.001:
-            nharm = int(nmax(e0))
-        elif e0 < 0.001:
-            nharm = 2
-        else:
-            nharm = int(nmax(0.999))
-    else:
-        nharm = nmax
-
-    # no more than 100 harmonics
-    nharm = min(nharm, 100)
-
-    # earth term #
-    splus, scross = utils.calculate_splus_scross(nmax=nharm, mc=mc, dl=dist,
-                                                 h0=h0, F=F, e=e0, t=toas.copy(),
-                                                 l0=l0, gamma=gamma0,
-                                                 gammadot=gammadot, inc=inc)
-
-    # pulsar term #
-    if psrTerm:
-        # pulsar distance
-        pd = pdist
-
-        # convert units
-        pd *= const.kpc / const.c
-
-        # get pulsar time
-        tp = toas.copy() - pd * (1-cosMu)
-
-        # solve coupled system of equations to get pulsar term values
-        y = utils.solve_coupled_ecc_solution(F, e0, gamma0, l0, mc,
-                                       q, np.array([0.0, tp.min()]))
-
-        # get pulsar term values
-        if np.any(y):
-            Fp, ep, gp, phip = y[-1,:]
-
-            # get gammadot at pulsar term
-            gammadotp = utils.get_gammadot(Fp, mc, q, ep)
-
-            # get phase at pulsar
-            if pphase is None:
-                lp = phip
-            else:
-                lp = pphase
-
-            # get angle of periastron at pulsar
-            if pgam is None:
-                gp = gp
-            else:
-                gp = pgam
-
-            # get number of harmonics to use
-            if not isinstance(nmax, int):
-                if e0 < 0.999 and e0 > 0.001:
-                    nharm = int(nmax(e0))
-                elif e0 < 0.001:
-                    nharm = 2
-                else:
-                    nharm = int(nmax(0.999))
-            else:
-                nharm = nmax
-
-            # no more than 1000 harmonics
-            nharm = min(nharm, 100)
-            splusp, scrossp = utils.calculate_splus_scross(nmax=nharm, mc=mc,
-                                                           dl=dist, h0=h0, F=Fp, e=ep,
-                                                           t=toas.copy(), l0=lp, gamma=gp,
-                                                           gammadot=gammadotp, inc=inc)
-
-            rr = (fplus*cos2psi - fcross*sin2psi) * (splusp - splus) + \
-                (fplus*sin2psi + fcross*cos2psi) * (scrossp - scross)
-
-        else:
-            rr = np.ones(len(toas)) * np.nan
-
-    else:
-        rr = - (fplus*cos2psi - fcross*sin2psi) * splus - \
-            (fplus*sin2psi + fcross*cos2psi) * scross
-
-    return rr
-
-def CWSignal(cw_wf, ecc=False, psrTerm=False):
-
-    BaseClass = deterministic_signals.Deterministic(cw_wf, name='cw')
-
-    class CWSignal(BaseClass):
-
-        def __init__(self, psr):
-            super(CWSignal, self).__init__(psr)
-            self._wf[''].add_kwarg(psrTerm=psrTerm)
-            if ecc:
-                pgam = parameter.Uniform(0, 2*np.pi)('_'.join([psr.name, 'pgam', 'cw']))
-                self._params['pgam'] = pgam
-                self._wf['']._params['pgam'] = pgam
-
-    return CWSignal
-
-
-#### Model component building blocks ####
-
-def timing_block(tmparam_list=['RAJ', 'DECJ', 'F0', 'F1',
-                               'PMRA', 'PMDEC', 'PX']):
-    """
-    Returns the timing model block of the model
-    :param tmparam_list: a list of parameters to vary in the model
-    """
-    # default 5-sigma prior above and below the parfile mean
-    tm_params = parameter.Uniform(-5.0, 5.0, size=len(tmparam_list))
-
-    # timing model
-    tm_func = tm_delay(tmparams=tm_params, which=tmparam_list)
-    tm = deterministic_signals.Deterministic(tm_func, name='timing model')
-
-    return tm
-
-def white_noise_block(vary=False, inc_ecorr=False, gp_ecorr=False,
-                      efac1=False, select='backend', name=None):
-    """
-    Returns the white noise block of the model:
-
-        1. EFAC per backend/receiver system
-        2. EQUAD per backend/receiver system
-        3. ECORR per backend/receiver system
-
-    :param vary:
-        If set to true we vary these parameters
-        with uniform priors. Otherwise they are set to constants
-        with values to be set later.
-    :param inc_ecorr:
-        include ECORR, needed for NANOGrav channelized TOAs
-    :param gp_ecorr:
-        whether to use the Gaussian process model for ECORR
-    :param efac1:
-        use a strong prior on EFAC = Normal(mu=1, stdev=0.1)
-    """
-
-    if select == 'backend':
-        # define selection by observing backend
-        backend = selections.Selection(selections.by_backend)
-        # define selection by nanograv backends
-        backend_ng = selections.Selection(selections.nanograv_backends)
-    else:
-        # define no selection
-        backend = selections.Selection(selections.no_selection)
-
-
-    # white noise parameters
-    if vary:
-        if efac1:
-            efac = parameter.Normal(1.0, 0.1)
-        else:
-            efac = parameter.Uniform(0.01, 10.0)
-        equad = parameter.Uniform(-8.5, -5)
-        if inc_ecorr:
-            ecorr = parameter.Uniform(-8.5, -5)
-    else:
-        efac = parameter.Constant()
-        equad = parameter.Constant()
-        if inc_ecorr:
-            ecorr = parameter.Constant()
-
-    # white noise signals
-    ef = white_signals.MeasurementNoise(efac=efac,
-                                        selection=backend, name=name)
-    eq = white_signals.EquadNoise(log10_equad=equad,
-                                  selection=backend, name=name)
-    if inc_ecorr:
-        if gp_ecorr:
-            ec = gp_signals.EcorrBasisModel(log10_ecorr=ecorr,
-                                            selection=backend_ng, name=name)
-        else:
-            ec = white_signals.EcorrKernelNoise(log10_ecorr=ecorr,
-                                                selection=backend_ng, name=name)
-
-    # combine signals
-    if inc_ecorr:
-        s = ef + eq + ec
-    elif not inc_ecorr:
-        s = ef + eq
-
-    return s
-
-def red_noise_block(psd='powerlaw', prior='log-uniform', Tspan=None,
-                    components=30, gamma_val=None, coefficients=False,
-                    select=None, modes=None, wgts=None,
-                    break_flat=False, break_flat_fq=None):
-    """
-    Returns red noise model:
-
-        1. Red noise modeled as a power-law with 30 sampling frequencies
-
-    :param psd:
-        PSD function [e.g. powerlaw (default), turnover, spectrum, tprocess]
-    :param prior:
-        Prior on log10_A. Default if "log-uniform". Use "uniform" for
-        upper limits.
-    :param Tspan:
-        Sets frequency sampling f_i = i / Tspan. Default will
-        use overall time span for indivicual pulsar.
-    :param components:
-        Number of frequencies in sampling of red noise
-    :param gamma_val:
-        If given, this is the fixed slope of the power-law for
-        powerlaw, turnover, or tprocess red noise
-    :param coefficients: include latent coefficients in GP model?
-    """
-    # red noise parameters that are common
-    if psd in ['powerlaw', 'powerlaw_genmodes', 'turnover',
-               'tprocess', 'tprocess_adapt']:
-        # parameters shared by PSD functions
-        if prior == 'uniform':
-            log10_A = parameter.LinearExp(-20, -11)
-        elif prior == 'log-uniform' and gamma_val is not None:
-            if np.abs(gamma_val - 4.33) < 0.1:
-                log10_A = parameter.Uniform(-20, -11)
-            else:
-                log10_A = parameter.Uniform(-20, -11)
-        else:
-            log10_A = parameter.Uniform(-20, -11)
-
-        if gamma_val is not None:
-            gamma = parameter.Constant(gamma_val)
-        else:
-            gamma = parameter.Uniform(0, 7)
-
-        # different PSD function parameters
-        if psd == 'powerlaw':
-            pl = utils.powerlaw(log10_A=log10_A, gamma=gamma)
-        elif psd == 'powerlaw_genmodes':
-            pl = powerlaw_genmodes(log10_A=log10_A, gamma=gamma, wgts=wgts)
-        elif psd == 'turnover':
-            kappa = parameter.Uniform(0, 7)
-            lf0 = parameter.Uniform(-9, -7)
-            pl = utils.turnover(log10_A=log10_A, gamma=gamma,
-                                 lf0=lf0, kappa=kappa)
-        elif psd == 'tprocess':
-            df = 2
-            alphas = InvGamma(df/2, df/2, size=components)
-            pl = t_process(log10_A=log10_A, gamma=gamma, alphas=alphas)
-        elif psd == 'tprocess_adapt':
-            df = 2
-            alpha_adapt = InvGamma(df/2, df/2, size=1)
-            nfreq = parameter.Uniform(-0.5, 10-0.5)
-            pl = t_process_adapt(log10_A=log10_A, gamma=gamma,
-                                 alphas_adapt=alpha_adapt, nfreq=nfreq)
-
-    if psd == 'spectrum':
-        if prior == 'uniform':
-            log10_rho = parameter.LinearExp(-10, -4, size=components)
-        elif prior == 'log-uniform':
-            log10_rho = parameter.Uniform(-10, -4, size=components)
-
-        pl = free_spectrum(log10_rho=log10_rho)
-
-    if select == 'backend':
-        # define selection by observing backend
-        selection = selections.Selection(selections.by_backend)
-    elif select == 'band' or select == 'band+':
-    	# define selection by observing band
-        selection = selections.Selection(selections.by_band)
-    else:
-        # define no selection
-        selection = selections.Selection(selections.no_selection)
-
-    if break_flat:
-        log10_A_flat = parameter.Uniform(-20, -11)
-        gamma_flat = parameter.Constant(0)
-        pl_flat = utils.powerlaw(log10_A=log10_A_flat, gamma=gamma_flat)
-
-        freqs = 1.0 * np.arange(1, components+1) / Tspan
-        components_low = sum(f < break_flat_fq for f in freqs)
-        if components_low < 1.5:
-            components_low = 2
-
-        rn = gp_signals.FourierBasisGP(pl, components=components_low, Tspan=Tspan,
-                                       coefficients=coefficients, selection=selection)
-
-        rn_flat = gp_signals.FourierBasisGP(pl_flat, modes=freqs[components_low:],
-                                            coefficients=coefficients, selection=selection,
-                                            name='red_noise_hf')
-        rn = rn + rn_flat
-    else:
-        rn = gp_signals.FourierBasisGP(pl, components=components, Tspan=Tspan,
-                                       coefficients=coefficients, selection=selection,
-                                       modes=modes)
-
-    if select == 'band+': # Add the common component as well
-    	rn = rn + gp_signals.FourierBasisGP(pl, components=components, Tspan=Tspan,
-                                   coefficients=coefficients)
-
-    return rn
-
-def dm_noise_block(gp_kernel='diag', psd='powerlaw', nondiag_kernel='periodic',
-                   prior='log-uniform', Tspan=None, components=30, gamma_val=None,
-                   coefficients=False):
-    """
-    Returns DM noise model:
-
-        1. DM noise modeled as a power-law with 30 sampling frequencies
-
-    :param psd:
-        PSD function [e.g. powerlaw (default), spectrum, tprocess]
-    :param prior:
-        Prior on log10_A. Default if "log-uniform". Use "uniform" for
-        upper limits.
-    :param Tspan:
-        Sets frequency sampling f_i = i / Tspan. Default will
-        use overall time span for indivicual pulsar.
-    :param components:
-        Number of frequencies in sampling of DM-variations.
-    :param gamma_val:
-        If given, this is the fixed slope of the power-law for
-        powerlaw, turnover, or tprocess DM-variations
-    """
-    # dm noise parameters that are common
-    if gp_kernel == 'diag':
-        if psd in ['powerlaw', 'turnover', 'tprocess', 'tprocess_adapt']:
-            # parameters shared by PSD functions
-            if prior == 'uniform':
-                log10_A_dm = parameter.LinearExp(-20, -11)
-            elif prior == 'log-uniform' and gamma_val is not None:
-                if np.abs(gamma_val - 4.33) < 0.1:
-                    log10_A_dm = parameter.Uniform(-20, -11)
-                else:
-                    log10_A_dm = parameter.Uniform(-20, -11)
-            else:
-                log10_A_dm = parameter.Uniform(-20, -11)
-
-            if gamma_val is not None:
-                gamma_dm = parameter.Constant(gamma_val)
-            else:
-                gamma_dm = parameter.Uniform(0, 7)
-
-            # different PSD function parameters
-            if psd == 'powerlaw':
-                dm_prior = utils.powerlaw(log10_A=log10_A_dm, gamma=gamma_dm)
-            elif psd == 'turnover':
-                kappa_dm = parameter.Uniform(0, 7)
-                lf0_dm = parameter.Uniform(-9, -7)
-                dm_prior = utils.turnover(log10_A=log10_A_dm, gamma=gamma_dm,
-                                          lf0=lf0_dm, kappa=kappa_dm)
-            elif psd == 'tprocess':
-                df = 2
-                alphas_dm = InvGamma(df/2, df/2, size=components)
-                dm_prior = t_process(log10_A=log10_A_dm, gamma=gamma_dm, alphas=alphas_dm)
-            elif psd == 'tprocess_adapt':
-                df = 2
-                alpha_adapt_dm = InvGamma(df/2, df/2, size=1)
-                nfreq_dm = parameter.Uniform(-0.5, 10-0.5)
-                dm_prior = t_process_adapt(log10_A=log10_A_dm, gamma=gamma_dm,
-                                           alphas_adapt=alpha_adapt_dm, nfreq=nfreq_dm)
-
-        if psd == 'spectrum':
-            if prior == 'uniform':
-                log10_rho_dm = parameter.LinearExp(-10, -4, size=components)
-            elif prior == 'log-uniform':
-                log10_rho_dm = parameter.Uniform(-10, -4, size=components)
-
-            dm_prior = free_spectrum(log10_rho=log10_rho_dm)
-
-        dm_basis = utils.createfourierdesignmatrix_dm(nmodes=components,
-                                                      Tspan=Tspan)
-
-    elif gp_kernel == 'nondiag':
-        if nondiag_kernel == 'periodic':
-            # Periodic GP kernel for DM
-            log10_sigma = parameter.Uniform(-10, -4)
-            log10_ell = parameter.Uniform(1, 4)
-            period = parameter.Uniform(0.2, 5.0)
-            gam_p = parameter.Uniform(0.1, 30.0)
-
-            dm_basis = linear_interp_basis_dm(dt=15*86400)
-            dm_prior = periodic_kernel(log10_sigma=log10_sigma,
-                                    log10_ell=log10_ell, gam_p=gam_p, p=period)
-        elif nondiag_kernel == 'periodic_rfband':
-            # Periodic GP kernel for DM with RQ radio-frequency dependence
-            log10_sigma = parameter.Uniform(-10, -4)
-            log10_ell = parameter.Uniform(1, 4)
-            log10_ell2 = parameter.Uniform(2, 7)
-            alpha_wgt = parameter.Uniform(0.2, 6)
-            period = parameter.Uniform(0.2, 5.0)
-            gam_p = parameter.Uniform(0.1, 30.0)
-
-            dm_basis = get_tf_quantization_matrix(df=200, dt=15*86400, dm=True)
-            dm_prior = tf_kernel(log10_sigma=log10_sigma, log10_ell=log10_ell,
-                                 gam_p=gam_p, p=period, alpha_wgt=alpha_wgt,
-                                 log10_ell2=log10_ell2)
-        elif nondiag_kernel == 'dmx_like':
-            # DMX-like signal
-            log10_sigma = parameter.Uniform(-10, -4)
-
-            dm_basis = linear_interp_basis_dm(dt=30*86400)
-            dm_prior = dmx_ridge_prior(log10_sigma=log10_sigma)
-
-    dmgp = gp_signals.BasisGP(dm_prior, dm_basis, name='dm_gp',
-                              coefficients=coefficients)
-
-    return dmgp
-
-def dm_annual_signal(idx=2, name='dm_s1yr'):
-    """
-    Returns chromatic annual signal (i.e. TOA advance):
-
-    :param idx:
-        index of radio frequency dependence (i.e. DM is 2). If this is set
-        to 'vary' then the index will vary from 1 - 6
-    :param name: Name of signal
-
-    :return dm1yr:
-        chromatic annual waveform.
-    """
-    log10_Amp_dm1yr = parameter.Uniform(-10, -2)
-    phase_dm1yr = parameter.Uniform(0, 2*np.pi)
-
-    wf = chrom_yearly_sinusoid(log10_Amp=log10_Amp_dm1yr,
-                               phase=phase_dm1yr, idx=idx)
-    dm1yr = deterministic_signals.Deterministic(wf, name=name)
-
-    return dm1yr
-
-def dm_exponential_dip(tmin, tmax, idx=2, sign=False, name='dmexp'):
-    """
-    Returns chromatic exponential dip (i.e. TOA advance):
-
-    :param tmin, tmax:
-        search window for exponential dip time.
-    :param idx:
-        index of radio frequency dependence (i.e. DM is 2). If this is set
-        to 'vary' then the index will vary from 1 - 6
-    :param sign:
-        [boolean] allow for positive or negative exponential features.
-    :param name: Name of signal
-
-    :return dmexp:
-        chromatic exponential dip waveform.
-    """
-    t0_dmexp = parameter.Uniform(tmin,tmax)
-    log10_Amp_dmexp = parameter.Uniform(-10, -2)
-    log10_tau_dmexp = parameter.Uniform(np.log10(5), np.log10(100))
-    if sign:
-        sign_param = parameter.Uniform(-1.0, 1.0)
-    else:
-        sign_param = -1.0
-    wf = chrom_exp_decay(log10_Amp=log10_Amp_dmexp,
-                         t0=t0_dmexp, log10_tau=log10_tau_dmexp,
-                         sign_param=sign_param, idx=idx)
-    dmexp = deterministic_signals.Deterministic(wf, name=name)
-
-    return dmexp
-
-def dm_exponential_cusp(tmin, tmax, idx=2, sign=False, name='dm_cusp'):
-    """
-    Returns chromatic exponential cusp (i.e. TOA advance):
-
-    :param tmin, tmax:
-        search window for exponential cusp time.
-    :param idx:
-        index of radio frequency dependence (i.e. DM is 2). If this is set
-        to 'vary' then the index will vary from 1 - 6
-    :param sign:
-        [boolean] allow for positive or negative exponential features.
-    :param name: Name of signal
-
-    :return dmexp:
-        chromatic exponential dip waveform.
-    """
-    t0_dm_cusp = parameter.Uniform(tmin,tmax)
-    log10_Amp_dm_cusp = parameter.Uniform(-10, -2)
-    log10_tau_dm_cusp = parameter.Uniform(np.log10(5), np.log10(100))
-    if sign:
-        sign_param = parameter.Uniform(-1.0, 1.0)
-    else:
-        sign_param = 1.0
-    wf = chrom_exp_cusp(log10_Amp=log10_Amp_dm_cusp,
-                         t0=t0_dm_cusp, log10_tau=log10_tau_dm_cusp,
-                         sign_param=sign_param, idx=idx)
-    dm_cusp = deterministic_signals.Deterministic(wf, name=name)
-
-    return dm_cusp
-
-def dmx_signal(dmx_data, name='dmx_signal'):
-    """
-    Returns DMX signal:
-
-    :param dmx_data: dictionary of DMX data for each pulsar from parfile.
-    :param name: Name of signal.
-
-    :return dmx_sig:
-        dmx signal waveform.
-    """
-    dmx = {}
-    for dmx_id in sorted(dmx_data):
-        dmx_data_tmp = dmx_data[dmx_id]
-        dmx.update({dmx_id : parameter.Normal(mu=dmx_data_tmp['DMX_VAL'],
-                                              sigma=dmx_data_tmp['DMX_ERR'])})
-    wf = dmx_delay(dmx_ids=dmx_data, **dmx)
-    dmx_sig = deterministic_signals.Deterministic(wf, name=name)
-
-    return dmx_sig
-
-def chromatic_noise_block(psd='powerlaw', idx=4, Tspan=None,
-                          name='chromatic', components=30,
-                          coefficients=False):
-    """
-    Returns GP chromatic noise model :
-
-        1. Chromatic modeled with user defined PSD with
-        30 sampling frequencies. Available PSDs are
-        ['powerlaw', 'turnover' 'spectrum']
-
-    :param psd:
-        PSD to use for common red noise signal. Available options
-        are ['powerlaw', 'turnover' 'spectrum']
-    :param idx:
-        Index of radio frequency dependence (i.e. DM is 2). If this is set
-        to 'vary' then the index will vary from 1 - 6
-    :param name: Name of signal
-
-    """
-    if psd in ['powerlaw', 'turnover']:
-        log10_A = parameter.Uniform(-18, -11)
-        gamma = parameter.Uniform(0, 7)
-
-        # PSD
-        if psd == 'powerlaw':
-            cpl = utils.powerlaw(log10_A=log10_A, gamma=gamma)
-        elif psd == 'turnover':
-            kappa = parameter.Uniform(0, 7)
-            lf0 = parameter.Uniform(-9, -7)
-            cpl = utils.turnover(log10_A=log10_A, gamma=gamma,
-                                 lf0=lf0, kappa=kappa)
-
-    if psd == 'spectrum':
-        log10_rho = parameter.LinearExp(-9, -4, size=components)
-        cpl = free_spectrum(log10_rho=log10_rho)
-
-    # set up signal
-    if idx == 'vary':
-        c_idx = parameter.Uniform(0, 6)
-
-    # quadratic piece
-    basis_quad = chromatic_quad_basis(idx=idx)
-    prior_quad = chromatic_quad_prior()
-    cquad = gp_signals.BasisGP(prior_quad, basis_quad, name=name+'_quad')
-
-    # Fourier piece
-    basis_gp = createfourierdesignmatrix_chromatic(nmodes=components,
-                                                   Tspan=Tspan)
-    cgp = gp_signals.BasisGP(cpl, basis_gp, name=name+'_gp',
-                             coefficients=coefficients)
-
-    return cquad + cgp
-
-def common_red_noise_block(psd='powerlaw', prior='log-uniform',
-                           Tspan=None, components=30, gamma_val=None,
-                           orf=None, name='gw', coefficients=False,
-                           modes=None, wgts=None):
-    """
-    Returns common red noise model:
-
-        1. Red noise modeled with user defined PSD with
-        30 sampling frequencies. Available PSDs are
-        ['powerlaw', 'turnover' 'spectrum']
-
-    :param psd:
-        PSD to use for common red noise signal. Available options
-        are ['powerlaw', 'turnover' 'spectrum']
-    :param prior:
-        Prior on log10_A. Default if "log-uniform". Use "uniform" for
-        upper limits.
-    :param Tspan:
-        Sets frequency sampling f_i = i / Tspan. Default will
-        use overall time span for indivicual pulsar.
-    :param gamma_val:
-        Value of spectral index for power-law and turnover
-        models. By default spectral index is varied of range [0,7]
-    :param orf:
-        String representing which overlap reduction function to use.
-        By default we do not use any spatial correlations. Permitted
-        values are ['hd', 'dipole', 'monopole'].
-    :param name: Name of common red process
-
-    """
-
-    orfs = {'hd': utils.hd_orf(), 'dipole': utils.dipole_orf(),
-            'monopole': utils.monopole_orf()}
-
-    # common red noise parameters
-    if psd in ['powerlaw', 'powerlaw_genmodes', 'turnover', 'turnover_knee']:
-        amp_name = '{}_log10_A'.format(name)
-        if prior == 'uniform':
-            log10_Agw = parameter.LinearExp(-18, -11)(amp_name)
-        elif prior == 'log-uniform' and gamma_val is not None:
-            if np.abs(gamma_val - 4.33) < 0.1:
-                log10_Agw = parameter.Uniform(-18, -14)(amp_name)
-            else:
-                log10_Agw = parameter.Uniform(-18, -11)(amp_name)
-        else:
-            log10_Agw = parameter.Uniform(-18, -11)(amp_name)
-
-        gam_name = '{}_gamma'.format(name)
-        if gamma_val is not None:
-            gamma_gw = parameter.Constant(gamma_val)(gam_name)
-        else:
-            gamma_gw = parameter.Uniform(0, 7)(gam_name)
-
-        # common red noise PSD
-        if psd == 'powerlaw':
-            cpl = utils.powerlaw(log10_A=log10_Agw, gamma=gamma_gw)
-        elif psd == 'powerlaw_genmodes':
-            cpl = powerlaw_genmodes(log10_A=log10_Agw, gamma=gamma_gw, wgts=wgts)
-        elif psd == 'turnover':
-            kappa_name = '{}_kappa'.format(name)
-            lf0_name = '{}_log10_fbend'.format(name)
-            kappa_gw = parameter.Uniform(0, 7)(kappa_name)
-            lf0_gw = parameter.Uniform(-9, -7)(lf0_name)
-            cpl = utils.turnover(log10_A=log10_Agw, gamma=gamma_gw,
-                                 lf0=lf0_gw, kappa=kappa_gw)
-        elif psd == 'turnover_knee':
-            kappa_name = '{}_kappa'.format(name)
-            lfb_name = '{}_log10_fbend'.format(name)
-            delta_name = '{}_delta'.format(name)
-            lfk_name = '{}_log10_fknee'.format(name)
-            kappa_gw = parameter.Uniform(0, 7)(kappa_name)
-            lfb_gw = parameter.Uniform(-9.3, -8)(lfb_name)
-            delta_gw = parameter.Uniform(-2, 0)(delta_name)
-            lfk_gw = parameter.Uniform(-8, -7)(lfk_name)
-            cpl = turnover_knee(log10_A=log10_Agw, gamma=gamma_gw,
-                                lfb=lfb_gw, lfk=lfk_gw,
-                                kappa=kappa_gw, delta=delta_gw)
-
-    if psd == 'spectrum':
-        rho_name = '{}_log10_rho'.format(name)
-        if prior == 'uniform':
-            log10_rho_gw = parameter.LinearExp(-9, -4, size=components)(rho_name)
-        elif prior == 'log-uniform':
-            log10_rho_gw = parameter.Uniform(-9, -4, size=components)(rho_name)
-
-        cpl = free_spectrum(log10_rho=log10_rho_gw)
-
-    if orf is None:
-        crn = gp_signals.FourierBasisGP(cpl, coefficients=coefficients,
-                                        components=components, Tspan=Tspan,
-                                        modes=modes, name=name)
-    elif orf in orfs.keys():
-        crn = gp_signals.FourierBasisCommonGP(cpl, orfs[orf], coefficients=coefficients,
-                                              components=components, Tspan=Tspan,
-                                              modes=modes, name=name)
-    else:
-        raise ValueError('ORF {} not recognized'.format(orf))
-
-    return crn
-
-def bwm_block(Tmin, Tmax, amp_prior='log-uniform',
-              skyloc=None, logmin=-18, logmax=-11,
-              name='bwm'):
-    """
-    Returns deterministic GW burst with memory model:
-        1. Burst event parameterized by time, sky location,
-        polarization angle, and amplitude
-    :param Tmin:
-        Min time to search, probably first TOA (MJD).
-    :param Tmax:
-        Max time to search, probably last TOA (MJD).
-    :param amp_prior:
-        Prior on log10_A. Default if "log-uniform". Use "uniform" for
-        upper limits.
-    :param skyloc:
-        Fixed sky location of BWM signal search as [cos(theta), phi].
-        Search over sky location if ``None`` given.
-    :param logmin:
-        log of minimum BWM amplitude for prior (log10)
-    :param logmax:
-        log of maximum BWM amplitude for prior (log10)
-    :param name:
-        Name of BWM signal.
-    """
-
-    # BWM parameters
-    amp_name = '{}_log10_A'.format(name)
-    if amp_prior == 'uniform':
-        log10_A_bwm = parameter.LinearExp(logmin, logmax)(amp_name)
-    elif amp_prior == 'log-uniform':
-        log10_A_bwm = parameter.Uniform(logmin, logmax)(amp_name)
-
-    pol_name = '{}_pol'.format(name)
-    pol = parameter.Uniform(0, np.pi)(pol_name)
-
-    t0_name = '{}_t0'.format(name)
-    t0 = parameter.Uniform(Tmin, Tmax)(t0_name)
-
-    costh_name = '{}_costheta'.format(name)
-    phi_name = '{}_phi'.format(name)
-    if skyloc is None:
-        costh = parameter.Uniform(-1, 1)(costh_name)
-        phi = parameter.Uniform(0, 2*np.pi)(phi_name)
-    else:
-        costh = parameter.Constant(skyloc[0])(costh_name)
-        phi = parameter.Constant(skyloc[1])(phi_name)
-
-
-    # BWM signal
-    bwm_wf = utils.bwm_delay(log10_h=log10_A_bwm, t0=t0,
-                            cos_gwtheta=costh, gwphi=phi, gwpol=pol)
-    bwm = deterministic_signals.Deterministic(bwm_wf, name=name)
-
-    return bwm
-
-def cw_block_circ(amp_prior='log-uniform', dist_prior=None,
-                  skyloc=None, log10_fgw=None,
-                  psrTerm=False, tref=0, name='cw'):
-    """
-    Returns deterministic, cirular orbit continuous GW model:
-    :param amp_prior:
-        Prior on log10_h. Default is "log-uniform."
-        Use "uniform" for upper limits, or "None" to search over
-        log10_dist instead.
-    :param dist_prior:
-        Prior on log10_dist. Default is "None," meaning that the
-        search is over log10_h instead of log10_dist. Use "log-uniform"
-        to search over log10_h with a log-uniform prior.
-    :param skyloc:
-        Fixed sky location of CW signal search as [cos(theta), phi].
-        Search over sky location if ``None`` given.
-    :param log10_fgw:
-        Fixed log10 GW frequency of CW signal search.
-        Search over GW frequency if ``None`` given.
-    :param ecc:
-        Fixed log10 distance to SMBHB search.
-        Search over distance or strain if ``None`` given.
-    :param psrTerm:
-        Boolean for whether to include the pulsar term. Default is False.
-    :param name:
-        Name of CW signal.
-    """
-
-    if dist_prior == None:
-        log10_dist = None
-
-        if amp_prior == 'uniform':
-            log10_h = parameter.LinearExp(-18.0, -11.0)('{}_log10_h'.format(name))
-        elif amp_prior == 'log-uniform':
-            log10_h = parameter.Uniform(-18.0, -11.0)('{}_log10_h'.format(name))
-
-    elif dist_prior == 'log-uniform':
-        log10_dist = parameter.Uniform(-2.0, 4.0)('{}_log10_dL'.format(name))
-        log10_h = None
-
-    # chirp mass [Msol]
-    log10_Mc = parameter.Uniform(6.0, 10.0)('{}_log10_Mc'.format(name))
-
-    # GW frequency [Hz]
-    if log10_fgw is None:
-        log10_fgw = parameter.Uniform(-9.0, -7.0)('{}_log10_fgw'.format(name))
-    else:
-        log10_fgw = parameter.Constant(log10_fgw)('{}_log10_fgw'.format(name))
-    # orbital inclination angle [radians]
-    cosinc = parameter.Uniform(-1.0, 1.0)('{}_cosinc'.format(name))
-    # initial GW phase [radians]
-    phase0 = parameter.Uniform(0.0, np.pi)('{}_phase0'.format(name))
-
-    # polarization
-    psi_name = '{}_psi'.format(name)
-    psi = parameter.Uniform(0, np.pi)(psi_name)
-
-    # sky location
-    costh_name = '{}_costheta'.format(name)
-    phi_name = '{}_phi'.format(name)
-    if skyloc is None:
-        costh = parameter.Uniform(-1, 1)(costh_name)
-        phi = parameter.Uniform(0, 2*np.pi)(phi_name)
-    else:
-        costh = parameter.Constant(skyloc[0])(costh_name)
-        phi = parameter.Constant(skyloc[1])(phi_name)
-
-    if psrTerm:
-        p_phase = parameter.Uniform(0, 2*np.pi)
-        p_dist = parameter.Normal(0, 1)
-    else:
-        p_phase = None
-        p_dist = 0
-
-    # continuous wave signal
-    wf = cw_delay(cos_gwtheta=costh, gwphi=phi, cos_inc=cosinc,
-                  log10_mc=log10_Mc, log10_fgw=log10_fgw,
-                  log10_h=log10_h, log10_dist=log10_dist,
-                  phase0=phase0, psi=psi,
-                  psrTerm=True, p_dist=p_dist, p_phase=p_phase,
-                  phase_approx=True, check=False,
-                  tref=tref)
-    cw = CWSignal(wf, ecc=False, psrTerm=psrTerm)
-
-    return cw
-
-def cw_block_ecc(amp_prior='log-uniform', skyloc=None, log10_F=None,
-                 ecc=None, psrTerm=False, tref=0, name='cw'):
-    """
-    Returns deterministic, eccentric orbit continuous GW model:
-    :param amp_prior:
-        Prior on log10_h and log10_Mc/log10_dL. Default is "log-uniform" with
-        log10_Mc and log10_dL searched over. Use "uniform" for upper limits,
-        log10_h searched over.
-    :param skyloc:
-        Fixed sky location of CW signal search as [cos(theta), phi].
-        Search over sky location if ``None`` given.
-    :param log10_F:
-        Fixed log-10 orbital frequency of CW signal search.
-        Search over orbital frequency if ``None`` given.
-    :param ecc:
-        Fixed eccentricity of SMBHB search.
-        Search over eccentricity if ``None`` given.
-    :param psrTerm:
-        Boolean for whether to include the pulsar term. Default is False.
-    :param name:
-        Name of CW signal.
-    """
-
-    if amp_prior == 'uniform':
-        log10_h = parameter.LinearExp(-18.0, -11.0)('{}_log10_h'.format(name))
-    elif amp_prior == 'log-uniform':
-        log10_h = None
-    # chirp mass [Msol]
-    log10_Mc = parameter.Uniform(6.0, 10.0)('{}_log10_Mc'.format(name))
-    # luminosity distance [Mpc]
-    log10_dL = parameter.Uniform(-2.0, 4.0)('{}_log10_dL'.format(name))
-
-    # orbital frequency [Hz]
-    if log10_F is None:
-        log10_Forb = parameter.Uniform(-9.0, -7.0)('{}_log10_Forb'.format(name))
-    else:
-        log10_Forb = parameter.Constant(log10_F)('{}_log10_Forb'.format(name))
-    # orbital inclination angle [radians]
-    cosinc = parameter.Uniform(-1.0, 1.0)('{}_cosinc'.format(name))
-    # periapsis position angle [radians]
-    gamma_0 = parameter.Uniform(0.0, np.pi)('{}_gamma0'.format(name))
-
-    # Earth-term eccentricity
-    if ecc is None:
-        e_0 = parameter.Uniform(0.0, 0.99)('{}_e0'.format(name))
-    else:
-        e_0 = parameter.Constant(ecc)('{}_e0'.format(name))
-
-    # initial mean anomaly [radians]
-    l_0 = parameter.Uniform(0.0, 2.0*np.pi)('{}_l0'.format(name))
-    # mass ratio = M_2/M_1
-    q = parameter.Constant(1.0)('{}_q'.format(name))
-
-    # polarization
-    pol_name = '{}_pol'.format(name)
-    pol = parameter.Uniform(0, np.pi)(pol_name)
-
-    # sky location
-    costh_name = '{}_costheta'.format(name)
-    phi_name = '{}_phi'.format(name)
-    if skyloc is None:
-        costh = parameter.Uniform(-1, 1)(costh_name)
-        phi = parameter.Uniform(0, 2*np.pi)(phi_name)
-    else:
-        costh = parameter.Constant(skyloc[0])(costh_name)
-        phi = parameter.Constant(skyloc[1])(phi_name)
-
-    # continuous wave signal
-    wf = compute_eccentric_residuals(cos_gwtheta=costh, gwphi=phi,
-                                     log10_mc=log10_Mc, log10_dist=log10_dL,
-                                     log10_h=log10_h, log10_F=log10_Forb,
-                                     cos_inc=cosinc, psi=pol, gamma0=gamma_0,
-                                     e0=e_0, l0=l_0, q=q, nmax=400,
-                                     pdist=None, pphase=None, pgam=None,
-                                     tref=tref, check=False)
-    cw = CWSignal(wf, ecc=True, psrTerm=psrTerm)
-
-    return cw
-
-###############################
-###  PTA models from paper  ###
-###############################
-
-def model_singlepsr_noise(psr, tm_var=False, tm_linear=False, tmparam_list=None,
-                          red_var=False, psd='powerlaw', red_select=None,
->>>>>>> 4ce5065a
                           noisedict=None, tm_svd=False, tm_norm=True,
                           white_vary=True, components=30, upper_limit=False,
                           wideband=False, gamma_val=None, dm_var=False,
@@ -2130,14 +403,9 @@
                   tm_svd=False, tm_norm=True, gamma_common=None,
                   upper_limit=False, upper_limit_red=None, upper_limit_dm=None,
                   upper_limit_common=None,
-<<<<<<< HEAD
-                  bayesephem=False, wideband=False,
+                  bayesephem=False, be_type='orbel', wideband=False,
                   dm_var=False, dm_type='gp', dm_psd='powerlaw',
                   dm_annual=False,
-=======
-                  bayesephem=False, be_type='orbel', wideband=False,
-                  dm_var=False, dm_type='gp', dm_psd='powerlaw', dm_annual=False,
->>>>>>> 4ce5065a
                   white_vary=False, gequad=False, dm_chrom=False,
                   dmchrom_psd='powerlaw', dmchrom_idx=4,
                   red_select=None, red_breakflat=False, red_breakflat_fq=None,
@@ -2255,12 +523,8 @@
             s += chrom.dm_annual_signal()
         if dm_chrom:
             s += chromatic_noise_block(psd=dmchrom_psd, idx=dmchrom_idx,
-<<<<<<< HEAD
                                        name='chromatic',
                                        components=dm_components,
-=======
-                                       name='chromatic', components=dm_components,
->>>>>>> 4ce5065a
                                        coefficients=coefficients)
 
     # ephemeris model
