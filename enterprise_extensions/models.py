--- conflicted
+++ resolved
@@ -26,80 +26,11 @@
 PTA models from paper
 """
 
-
-<<<<<<< HEAD
-def model_singlepsr_noise(
-    psr,
-    tm_var=False,
-    tm_linear=False,
-    tm_param_list=[],
-    ltm_list=[],
-    tm_param_dict={},
-    tm_prior="uniform",
-    fit_remaining_pars=True,
-    red_var=True,
-    psd="powerlaw",
-    red_select=None,
-    noisedict=None,
-    tm_svd=False,
-    tm_norm=True,
-    white_vary=True,
-    components=30,
-    upper_limit=False,
-    is_wideband=False,
-    use_dmdata=False,
-    dmjump_var=False,
-    gamma_val=None,
-    dm_var=False,
-    dm_type="gp",
-    dmgp_kernel="diag",
-    dm_psd="powerlaw",
-    dm_nondiag_kernel="periodic",
-    dmx_data=None,
-    dm_annual=False,
-    gamma_dm_val=None,
-    chrom_gp=False,
-    chrom_gp_kernel="nondiag",
-    chrom_psd="powerlaw",
-    chrom_idx=4,
-    chrom_kernel="periodic",
-    chrom_dt=15,
-    dm_expdip=False,
-    dmexp_sign="negative",
-    dm_expdip_idx=2,
-    dm_expdip_tmin=None,
-    dm_expdip_tmax=None,
-    num_dmdips=1,
-    dmdip_seqname=None,
-    dm_cusp=False,
-    dm_cusp_sign="negative",
-    dm_cusp_idx=2,
-    dm_cusp_sym=False,
-    dm_cusp_tmin=None,
-    dm_cusp_tmax=None,
-    num_dm_cusps=1,
-    dm_dt=15,
-    dm_cusp_seqname=None,
-    dm_dual_cusp=False,
-    dm_dual_cusp_tmin=None,
-    dm_dual_cusp_tmax=None,
-    dm_dual_cusp_sym=False,
-    dm_dual_cusp_idx1=2,
-    dm_dual_cusp_idx2=4,
-    dm_dual_cusp_sign="negative",
-    num_dm_dual_cusps=1,
-    dm_dual_cusp_seqname=None,
-    dm_sw_deter=False,
-    dm_sw_gp=False,
-    swgp_prior=None,
-    swgp_basis=None,
-    coefficients=False,
-    extra_sigs=None,
-    select="backend",
-):
-=======
 def model_singlepsr_noise(psr, tm_var=False, tm_linear=False,
-                          tmparam_list=None,
+                          tmparam_list=None,ltm_list=[],
+                          tm_param_dict={},
+                          tm_prior="uniform",
+                          fit_remaining_pars=True,
                           red_var=True, psd='powerlaw', red_select=None,
                           noisedict=None, tm_svd=False, tm_norm=True,
                           white_vary=True, components=30, upper_limit=False,
@@ -110,7 +41,7 @@
                           dm_annual=False, gamma_dm_val=None, chrom_gp=False,
                           chrom_gp_kernel='nondiag',
                           chrom_psd='powerlaw', chrom_idx=4,
-                          chrom_kernel='periodic',
+                          chrom_kernel='periodic',chrom_dt=15,
                           dm_expdip=False, dmexp_sign='negative',
                           dm_expdip_idx=2,
                           dm_expdip_tmin=None, dm_expdip_tmax=None,
@@ -118,7 +49,7 @@
                           dm_cusp=False, dm_cusp_sign='negative',
                           dm_cusp_idx=2, dm_cusp_sym=False,
                           dm_cusp_tmin=None, dm_cusp_tmax=None,
-                          num_dm_cusps=1, dm_cusp_seqname=None,
+                          num_dm_cusps=1, dm_dt=15, dm_cusp_seqname=None,
                           dm_dual_cusp=False, dm_dual_cusp_tmin=None,
                           dm_dual_cusp_tmax=None, dm_dual_cusp_sym=False,
                           dm_dual_cusp_idx1=2, dm_dual_cusp_idx2=4,
@@ -128,23 +59,17 @@
                           swgp_prior=None, swgp_basis=None,
                           coefficients=False, extra_sigs=None,
                           select='backend'):
->>>>>>> 557e687f
     """
     Single pulsar noise model
     :param psr: enterprise pulsar object
     :param tm_var: explicitly vary the timing model parameters
     :param tm_linear: vary the timing model in the linear approximation
-<<<<<<< HEAD
     :param tm_param_list: an explicit list of timing model parameters to vary
     :param ltm_list: a list of parameters that will linearly varied, default is to vary anything not in tm_param_list
     :param tm_param_dict: a nested dictionary of parameters to vary in the model and their user defined values and priors
     :param tm_prior: prior type on varied timing model parameters {'uniform','bounded-normal'}
     :param fit_remaining_pars: boolean to switch combined non-linear + linear timing models on, only works for tm_var True
     :param red var: include red noise in the model
-=======
-    :param tmparam_list: an explicit list of timing model parameters to vary
-    :param red_var: include red noise in the model
->>>>>>> 557e687f
     :param psd: red noise psd model
     :param noisedict: dictionary of noise parameters
     :param tm_svd: boolean for svd-stabilised timing model design matrix
@@ -213,7 +138,6 @@
     amp_prior = 'uniform' if upper_limit else 'log-uniform'
 
     # timing model
-<<<<<<< HEAD
     wideband_kwargs = {}
     if is_wideband and use_dmdata:
         if dmjump_var:
@@ -267,43 +191,6 @@
                 fit_remaining_pars=fit_remaining_pars,
                 wideband_kwargs=wideband_kwargs,
             )
-=======
-    if not tm_var:
-        if is_wideband and use_dmdata:
-            if dmjump_var:
-                dmjump = parameter.Uniform(pmin=-0.005, pmax=0.005)
-            else:
-                dmjump = parameter.Constant()
-            if white_vary:
-                dmefac = parameter.Uniform(pmin=0.1, pmax=10.0)
-                log10_dmequad = parameter.Uniform(pmin=-7.0, pmax=0.0)
-                #dmjump = parameter.Uniform(pmin=-0.005, pmax=0.005)
-            else:
-                dmefac = parameter.Constant()
-                log10_dmequad = parameter.Constant()
-                #dmjump = parameter.Constant()
-            s = gp_signals.WidebandTimingModel(dmefac=dmefac,
-                    log10_dmequad=log10_dmequad, dmjump=dmjump,
-                    dmefac_selection=selections.Selection(
-                        selections.by_backend),
-                    log10_dmequad_selection=selections.Selection(
-                        selections.by_backend),
-                    dmjump_selection=selections.Selection(
-                        selections.by_frontend))
-        else:
-            s = gp_signals.TimingModel(use_svd=tm_svd, normed=tm_norm,
-                                   coefficients=coefficients)
-    else:
-        # create new attribute for enterprise pulsar object
-        psr.tmparams_orig = OrderedDict.fromkeys(psr.t2pulsar.pars())
-        for key in psr.tmparams_orig:
-            psr.tmparams_orig[key] = (psr.t2pulsar[key].val,
-                                      psr.t2pulsar[key].err)
-        if not tm_linear:
-            s = timing_block(tmparam_list=tmparam_list)
-        else:
-            pass
->>>>>>> 557e687f
 
     # red noise
     if red_var:
@@ -313,7 +200,6 @@
 
     # DM variations
     if dm_var:
-<<<<<<< HEAD
         if dm_type == "gp":
             if dmgp_kernel == "diag":
                 s += dm_noise_block(
@@ -332,24 +218,10 @@
                     coefficients=coefficients,
                 )
         elif dm_type == "dmx":
-=======
-        if dm_type == 'gp':
-            if dmgp_kernel == 'diag':
-                s += dm_noise_block(gp_kernel=dmgp_kernel, psd=dm_psd,
-                                    prior=amp_prior, components=components,
-                                    gamma_val=gamma_dm_val,
-                                    coefficients=coefficients)
-            elif dmgp_kernel == 'nondiag':
-                s += dm_noise_block(gp_kernel=dmgp_kernel,
-                                    nondiag_kernel=dm_nondiag_kernel,
-                                    coefficients=coefficients)
-        elif dm_type == 'dmx':
->>>>>>> 557e687f
             s += chrom.dmx_signal(dmx_data=dmx_data[psr.name])
         if dm_annual:
             s += chrom.dm_annual_signal()
         if chrom_gp:
-<<<<<<< HEAD
             s += chromatic_noise_block(
                 gp_kernel=chrom_gp_kernel,
                 psd=chrom_psd,
@@ -359,13 +231,6 @@
                 coefficients=coefficients,
                 chrom_dt=chrom_dt,
             )
-=======
-            s += chromatic_noise_block(gp_kernel=chrom_gp_kernel,
-                                       psd=chrom_psd, idx=chrom_idx,
-                                       components=components,
-                                       nondiag_kernel=chrom_kernel,
-                                       coefficients=coefficients)
->>>>>>> 557e687f
 
         if dm_expdip:
             if dm_expdip_tmin is None and dm_expdip_tmax is None:
@@ -440,7 +305,6 @@
     if extra_sigs is not None:
         s += extra_sigs
     # adding white-noise, and acting on psr objects
-<<<<<<< HEAD
     if (
         "NANOGrav" in psr.flags["pta"] or "CHIME" in psr.flags["f"]
     ) and not is_wideband:
@@ -448,15 +312,6 @@
         model = s2(psr)
     else:
         s3 = s + white_noise_block(vary=white_vary, inc_ecorr=False,select=select)
-=======
-    if 'NANOGrav' in psr.flags['pta'] and not is_wideband:
-        s2 = s + white_noise_block(vary=white_vary, inc_ecorr=True,
-                select=select)
-        model = s2(psr)
-    else:
-        s3 = s + white_noise_block(vary=white_vary, inc_ecorr=False,
-                select=select)
->>>>>>> 557e687f
         model = s3(psr)
 
     # set up PTA
@@ -710,55 +565,6 @@
         return pta
 
 
-<<<<<<< HEAD
-def model_general(
-    psrs,
-    tm_var=False,
-    tm_linear=False,
-    tm_param_list=[],
-    ltm_list=[],
-    tm_param_dict={},
-    tm_prior="uniform",
-    fit_remaining_pars=True,
-    common_var=True,
-    common_psd="powerlaw",
-    red_psd="powerlaw",
-    orf=None,
-    common_components=30,
-    red_components=30,
-    dm_components=30,
-    modes=None,
-    wgts=None,
-    logfreq=False,
-    nmodes_log=10,
-    noisedict=None,
-    tm_svd=False,
-    tm_norm=True,
-    gamma_common=None,
-    upper_limit=False,
-    upper_limit_red=None,
-    upper_limit_dm=None,
-    upper_limit_common=None,
-    bayesephem=False,
-    be_type="orbel",
-    wideband=False,
-    dm_var=False,
-    dm_type="gp",
-    dm_psd="powerlaw",
-    dm_annual=False,
-    white_vary=False,
-    gequad=False,
-    dm_chrom=False,
-    dmchrom_psd="powerlaw",
-    dmchrom_idx=4,
-    red_var=True,
-    red_select=None,
-    red_breakflat=False,
-    red_breakflat_fq=None,
-    coefficients=False,
-    pshift=False,
-):
-=======
 def model_general(psrs, tm_var=False, tm_linear=False, tmparam_list=None,
                   Tspan=None, common_psd='powerlaw', red_psd='powerlaw', orf=None,
                   common_components=30, red_components=30, dm_components=30,
@@ -773,7 +579,6 @@
                   dmchrom_idx=4, red_select=None, red_breakflat=False,
                   red_breakflat_fq=None, coefficients=False, pshift=False,
                   select='backend'):
->>>>>>> 557e687f
     """
     Reads in list of enterprise Pulsar instance and returns a PTA
     instantiated with model 2A from the analysis paper:
@@ -800,15 +605,7 @@
         in units of seconds.
     :param tm_var: explicitly vary the timing model parameters
     :param tm_linear: vary the timing model in the linear approximation
-<<<<<<< HEAD
-    :param tm_param_list: an explicit list of timing model parameters to vary
-    :param ltm_list: a list of parameters that will linearly varied, default is to vary anything not in tm_param_list
-    :param tm_param_dict: a nested dictionary of parameters to vary in the model and their user defined values and priors
-    :param tm_prior: prior type on varied timing model parameters {'Uniform','bounded-normal'}
-    :param fit_remaining_pars: boolean to switch combined non-linear + linear timing models on, only works for tm_var True
-=======
     :param tmparam_list: an explicit list of timing model parameters to vary
->>>>>>> 557e687f
     :param noisedict:
         Dictionary of pulsar noise properties. Can provide manually,
         or the code will attempt to find it.
@@ -865,18 +662,6 @@
                     selections.by_backend),
                 dmjump_selection=selections.Selection(selections.by_frontend))
     else:
-<<<<<<< HEAD
-        if tm_linear:
-            # create new attribute for enterprise pulsar object
-            # UNSURE IF NECESSARY
-            for p in psrs:
-                p.tm_params_orig = OrderedDict.fromkeys(p.t2pulsar.pars())
-                for key in p.tm_params_orig:
-                    p.tm_params_orig[key] = (p.t2pulsar[key].val, p.t2pulsar[key].err)
-            s = gp_signals.TimingModel(
-                use_svd=tm_svd, normed=tm_norm, coefficients=coefficients
-            )
-=======
         # create new attribute for enterprise pulsar object
         for p in psrs:
             p.tmparams_orig = OrderedDict.fromkeys(p.t2pulsar.pars())
@@ -885,7 +670,6 @@
                                         p.t2pulsar[key].err)
         if not tm_linear:
             s = timing_block(tmparam_list=tmparam_list)
->>>>>>> 557e687f
         else:
             for i, p in enumerate(psrs):
                 if i == 0:
@@ -971,22 +755,6 @@
     # adding white-noise, and acting on psr objects
     models = []
     for p in psrs:
-<<<<<<< HEAD
-        if "NANOGrav" in p.flags["pta"] and not wideband:
-            s2 = s + white_noise_block(vary=white_vary, inc_ecorr=True)
-            if gequad:
-                s2 += white_signals.EquadNoise(
-                    log10_equad=parameter.Uniform(-8.5, -5),
-                    selection=selections.Selection(selections.no_selection),
-                    name="gequad",
-                )
-            if "1713" in p.name and dm_var:
-                tmin = p.toas.min() / 86400
-                tmax = p.toas.max() / 86400
-                s3 = s2 + chrom.dm_exponential_dip(
-                    tmin=tmin, tmax=tmax, idx=2, sign=False, name="dmexp"
-                )
-=======
         if 'NANOGrav' in p.flags['pta'] and not is_wideband:
             s2 = s + white_noise_block(vary=white_vary, inc_ecorr=True,
                     select=select)
@@ -999,26 +767,10 @@
                 tmax = p.toas.max() / 86400
                 s3 = s2 + chrom.dm_exponential_dip(tmin=tmin, tmax=tmax, idx=2,
                                                    sign=False, name='dmexp')
->>>>>>> 557e687f
                 models.append(s3(p))
             else:
                 models.append(s2(p))
         else:
-<<<<<<< HEAD
-            s4 = s + white_noise_block(vary=white_vary, inc_ecorr=False)
-            if gequad:
-                s4 += white_signals.EquadNoise(
-                    log10_equad=parameter.Uniform(-8.5, -5),
-                    selection=selections.Selection(selections.no_selection),
-                    name="gequad",
-                )
-            if "1713" in p.name and dm_var:
-                tmin = p.toas.min() / 86400
-                tmax = p.toas.max() / 86400
-                s5 = s4 + chrom.dm_exponential_dip(
-                    tmin=tmin, tmax=tmax, idx=2, sign=False, name="dmexp"
-                )
-=======
             s4 = s + white_noise_block(vary=white_vary, inc_ecorr=False,
                     select=select)
             if gequad:
@@ -1030,7 +782,6 @@
                 tmax = p.toas.max() / 86400
                 s5 = s4 + chrom.dm_exponential_dip(tmin=tmin, tmax=tmax, idx=2,
                                                    sign=False, name='dmexp')
->>>>>>> 557e687f
                 models.append(s5(p))
             else:
                 models.append(s4(p))
