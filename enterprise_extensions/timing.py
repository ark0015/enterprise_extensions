--- conflicted
+++ resolved
@@ -45,18 +45,14 @@
 
 def get_default_physical_tm_priors():
     """
-    "RAJ", "DECJ", "ELONG", "ELAT", "BETA", "LAMBDA", "PX"
-    "PMDEC", "PMRA", "PMELONG", "PMELAT", "PMRV", "PMBETA", "PMLAMBDA"
-    "F", "F0", "F1", "F2", "P", "P1","PB","T0","A1","OM","EPS1","EPS2",
-    "EPS1DOT","EPS2DOT","FB","MTOT","M2","XDOT","X2DOT","EDOT","H3",
-    "H4","OMDOT","OM2DOT","XOMDOT","PBDOT","XPBDOT","GAMMA","PPNGAMMA",
-    "DR","DTHETA"
-    """
-    default_tm_priors = {}
-    default_tm_priors["E"] = {"pmin": 0.0, "pmax": 1.0}
-    default_tm_priors["ECC"] = {"pmin": 0.0, "pmax": 1.0}
-    default_tm_priors["SINI"] = {"pmin": 0.0, "pmax": 1.0}
-    return
+    Fills dictionary with physical bounds on timing parameters
+    """
+    physical_tm_priors = {}
+    physical_tm_priors["E"] = {"pmin": 0.0, "pmax": 1.0}
+    physical_tm_priors["ECC"] = {"pmin": 0.0, "pmax": 1.0}
+    physical_tm_priors["SINI"] = {"pmin": 0.0, "pmax": 1.0}
+    physical_tm_priors["PX"] = {"pmin": 0.0}
+    return physical_tm_priors
 
 
 def get_pardict(psrs, datareleases):
@@ -179,7 +175,7 @@
         if tm_param in tm_param_dict.keys():
             # User defined priors are assumed to not be scaled
             tm_params_rescaled[tm_param] = tm_scaled_val
-        elif tm_param in ['PX','SINI']:
+        elif tm_param in ["PX", "SINI"]:
             # User defined priors are assumed to not be scaled
             tm_params_rescaled[tm_param] = tm_scaled_val
         else:
@@ -200,6 +196,7 @@
 
 
 # Model component building blocks #
+
 
 def timing_block(
     psr,
@@ -229,13 +226,17 @@
         if key not in tm_param_list:
             tm_param_list.append(key)
 
-    #Check to see if nan or inf in pulsar parameter errors.
-    if (np.any(np.isnan(psr.t2pulsar.errs())) or np.any([err==0.0 for err in psr.t2pulsar.errs()])):
+    # Check to see if nan or inf in pulsar parameter errors.
+    if np.any(np.isnan(psr.t2pulsar.errs())) or np.any(
+        [err == 0.0 for err in psr.t2pulsar.errs()]
+    ):
         psr.t2pulsar.fit()
 
-    psr.tm_params_orig = OrderedDict(zip(psr.t2pulsar.pars(),
-                                     tuple(zip(psr.t2pulsar.vals(),
-                                               psr.t2pulsar.errs()))))
+    physical_tm_priors = get_default_physical_tm_priors()
+
+    psr.tm_params_orig = OrderedDict(
+        zip(psr.t2pulsar.pars(), tuple(zip(psr.t2pulsar.vals(), psr.t2pulsar.errs())))
+    )
 
     tm_delay_kwargs = {}
     default_prior_params = [prior_mu, prior_sigma, prior_lower_bound, prior_upper_bound]
@@ -256,7 +257,6 @@
             prior_lower_bound = default_prior_params[2]
             prior_upper_bound = default_prior_params[3]
 
-<<<<<<< HEAD
         if par in physical_tm_priors.keys():
             if par in tm_param_dict.keys():
                 if "pmin" in physical_tm_priors[par].keys():
@@ -274,159 +274,13 @@
                     if val + err * prior_upper_bound > physical_tm_priors[par]["pmax"]:
                         prior_upper_bound = physical_tm_priors[par]["pmax"]
 
-        if par in ["RAJ", "DECJ", "ELONG", "ELAT", "BETA", "LAMBDA", "PX"]:
-=======
-        if par in ["RAJ", "DECJ", "ELONG", "ELAT", "BETA", "LAMBDA"]:
-            key_string = "pos_param_" + par
-            tm_delay_kwargs[key_string] = get_prior(
-                prior_type,
-                prior_sigma,
-                prior_lower_bound,
-                prior_upper_bound,
-                mu=prior_mu,
-            )
-        elif par in ["PX"]:
->>>>>>> 37c28d77
-            key_string = "pos_param_" + par
-            if 'PX' in tm_param_dict.keys():
-                pass
-            else:
-                val,err=psr.tm_params_orig['PX']
-                if val + err * prior_lower_bound < 0:
-                    prior_lower_bound = 0
-
-            tm_delay_kwargs[key_string] = get_prior(
-                prior_type,
-                prior_sigma,
-                prior_lower_bound,
-                prior_upper_bound,
-                mu=prior_mu,
-            )
-        elif par in [
-            "PMDEC",
-            "PMRA",
-            "PMELONG",
-            "PMELAT",
-            "PMRV",
-            "PMBETA",
-            "PMLAMBDA",
-        ]:
-            key_string = "pm_param_" + par
-            tm_delay_kwargs[key_string] = get_prior(
-                prior_type,
-                prior_sigma,
-                prior_lower_bound,
-                prior_upper_bound,
-                mu=prior_mu,
-            )
-        elif par in ["F", "F0", "F1", "F2", "P", "P1"]:
-            key_string = "spin_param_" + par
-            tm_delay_kwargs[key_string] = get_prior(
-                prior_type,
-                prior_sigma,
-                prior_lower_bound,
-                prior_upper_bound,
-                mu=prior_mu,
-            )
-        elif par in [
-            "PB",
-            "T0",
-            "A1",
-            "OM",
-            "E",
-            "ECC",
-            "EPS1",
-            "EPS2",
-            "EPS1DOT",
-            "EPS2DOT",
-            "FB",
-            "MTOT",
-            "M2",
-            "XDOT",
-            "X2DOT",
-            "EDOT",
-            "KOM",
-            "KIN",
-            "TASC",
-        ]:
-            key_string = "kep_param_" + par
-            tm_delay_kwargs[key_string] = get_prior(
-                prior_type,
-                prior_sigma,
-                prior_lower_bound,
-                prior_upper_bound,
-                mu=prior_mu,
-            )
-        elif par in [
-            "SINI",
-        ]:
-            key_string = "kep_param_" + par
-            if 'SINI' in tm_param_dict.keys():
-                pass
-            else:
-                prior_lower_bound = 0.0
-                prior_upper_bound = 1.0
-                prior_type = "uniform"
-
-            tm_delay_kwargs[key_string] = get_prior(
-                prior_type,
-                prior_sigma,
-                prior_lower_bound,
-                prior_upper_bound,
-                mu=prior_mu,
-            )
-        elif par in [
-            "H3",
-            "H4",
-            "OMDOT",
-            "OM2DOT",
-            "XOMDOT",
-            "PBDOT",
-            "XPBDOT",
-            "GAMMA",
-            "PPNGAMMA",
-            "DR",
-            "DTHETA",
-        ]:
-            key_string = "gr_param_" + par
-            tm_delay_kwargs[key_string] = get_prior(
-                prior_type,
-                prior_sigma,
-                prior_lower_bound,
-                prior_upper_bound,
-                mu=prior_mu,
-            )
-        else:
-            if "DMX" in par:
-                key_string = "dmx_param_" + par
-                tm_delay_kwargs[key_string] = get_prior(
-                    prior_type,
-                    prior_sigma,
-                    prior_lower_bound,
-                    prior_upper_bound,
-                    mu=prior_mu,
-                )
-            elif "FD" in par:
-                key_string = "fd_param_" + par
-                tm_delay_kwargs[key_string] = get_prior(
-                    prior_type,
-                    prior_sigma,
-                    prior_lower_bound,
-                    prior_upper_bound,
-                    mu=prior_mu,
-                )
-            elif "JUMP" in par:
-                key_string = "jump_param_" + par
-                tm_delay_kwargs[key_string] = get_prior(
-                    prior_type,
-                    prior_sigma,
-                    prior_lower_bound,
-                    prior_upper_bound,
-                    mu=prior_mu,
-                )
-            else:
-                print(par, " is not currently a modeled parameter.")
-
+        tm_delay_kwargs[par] = get_prior(
+            prior_type,
+            prior_sigma,
+            prior_lower_bound,
+            prior_upper_bound,
+            mu=prior_mu,
+        )
     # timing model
 
     tm_func = tm_delay(tm_param_dict=tm_param_dict, **tm_delay_kwargs)
