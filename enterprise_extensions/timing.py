--- conflicted
+++ resolved
@@ -52,21 +52,12 @@
     "H4","OMDOT","OM2DOT","XOMDOT","PBDOT","XPBDOT","GAMMA","PPNGAMMA",
     "DR","DTHETA"
     """
-<<<<<<< HEAD
     physical_tm_priors = {}
     physical_tm_priors["E"] = {"pmin": 0.0, "pmax": 1.0}
     physical_tm_priors["ECC"] = {"pmin": 0.0, "pmax": 1.0}
     physical_tm_priors["SINI"] = {"pmin": 0.0, "pmax": 1.0}
     physical_tm_priors["PX"] = {"pmin": 0.0}
     return physical_tm_priors
-=======
-    default_tm_priors = {}
-    default_tm_priors["E"] = {"pmin": 0.0, "pmax": 1.0}
-    default_tm_priors["ECC"] = {"pmin": 0.0, "pmax": 1.0}
-    default_tm_priors["SINI"] = {"pmin": 0.0, "pmax": 1.0}
-    return
->>>>>>> a64d1a02
-
 
 def get_pardict(psrs, datareleases):
     """assigns a parameter dictionary for each psr per dataset the parfile values/errors
